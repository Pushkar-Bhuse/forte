--- conflicted
+++ resolved
@@ -73,17 +73,12 @@
         """
         raise NotImplementedError
 
-<<<<<<< HEAD
     # TODO: understand tail_instances
-    def process_internal(self, input_pack: PackType):
-        # TODO finish up the refactors here.
-=======
     def process(self, input_pack: PackType):
         # TODO finish up the refactors here.
         # Obtain the control of the DataPack.
         input_pack.enter_processing(self.component_name)
         # Do the actual processing.
->>>>>>> fb52b61b
         self._process(input_pack)
         # Record all the fields.
         record_fields(self.output_info, self.component_name, input_pack)
