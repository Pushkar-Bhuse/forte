--- conflicted
+++ resolved
@@ -36,17 +36,10 @@
         self.batcher: ProcessingBatcher = self.define_batcher()
         self.use_coverage_index = False
 
-<<<<<<< HEAD
-    def initialize(self, resource: Resources, configs: HParams):
-        super().initialize(resource, configs)
-        # Initialize the batcher.
-        self.batcher.initialize(configs.batcher)
-=======
     def initialize(self, resource: Resources, configs: Optional[HParams]):
         super().initialize(resource, configs)
         # Initialize the batcher.
         self.batcher.initialize(configs)
->>>>>>> 7772aefc
 
     @abstractmethod
     def define_context(self) -> Type[Annotation]:
@@ -58,11 +51,7 @@
         batch will contain the POS tags for all words in the sentence.
 
         The "context" parameter here has the same meaning as the
-<<<<<<< HEAD
-        :meth:``get_data()`` function in class :class:``DataPack``.
-=======
         :meth:`get_data()` function in class :class:`DataPack`.
->>>>>>> 7772aefc
         """
         raise NotImplementedError
 
@@ -70,13 +59,10 @@
     def define_batcher(self) -> ProcessingBatcher:
         """
         Define a specific batcher for this processor.
-<<<<<<< HEAD
-=======
         Single pack :class:`BatchProcessor` initialize the batcher to be a
         :class:`~forte.data.batchers.ProcessingBatcher`.
         And :class:`MultiPackBatchProcessor` initialize the batcher to be a
         :class:`~forte.data.batchers.MultiPackProcessingBatcher`.
->>>>>>> 7772aefc
         """
         raise NotImplementedError
 
@@ -117,11 +103,7 @@
         Make predictions for the input ``data_batch``.
 
         Args:
-<<<<<<< HEAD
-              data_batch (Dict): A batch of instances in our dict datasets.
-=======
               data_batch (dict): A batch of instances in our dict format.
->>>>>>> 7772aefc
 
         Returns:
               The prediction results in dict datasets.
@@ -199,10 +181,7 @@
 
 
 class FixedSizeBatchProcessor(BatchProcessor, ABC):
-<<<<<<< HEAD
-=======
     # pylint: disable=no-self-use
->>>>>>> 7772aefc
     def define_batcher(self) -> ProcessingBatcher:
         return FixedSizeDataPackBatcher()
 
@@ -227,9 +206,6 @@
 
 
 class FixedSizeMultiPackBatchProcessor(MultiPackBatchProcessor, ABC):
-<<<<<<< HEAD
-=======
     # pylint: disable=no-self-use
->>>>>>> 7772aefc
     def define_batcher(self) -> ProcessingBatcher:
         return FixedSizeDataPackBatcher()