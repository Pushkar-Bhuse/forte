from abc import abstractmethod, ABC
from typing import Dict, Optional, Type

<<<<<<< HEAD
from forte import config, Resources
=======
>>>>>>> fb52b61b
from forte.data import DataPack, MultiPack, PackType
from forte.data.batchers import ProcessingBatcher, \
    TxtgenMultiPackProcessingBatcher
from forte.data import slice_batch
from forte.data.ontology.top import Annotation
from forte.processors.base.base_processor import BaseProcessor

__all__ = [
    "BaseBatchProcessor",
    "BatchProcessor",
    "MultiPackTxtgenBatchProcessor"
]


class BaseBatchProcessor(BaseProcessor[PackType]):
    """
    The base class of processors that process data in batch. This processor
    enables easy data batching via analyze the context and data objects. The
    context defines the scope of analysis of a particular task. For example, in
    dependency parsing, the context is normally a sentence, in entity
    coreference, the context is normally a document. The processor will create
    data batches relative to the context.
    """

    def __init__(self):
        super().__init__()

<<<<<<< HEAD
        self.context_type: ContextType = self.define_context()
=======
        self.context_type: Type[Annotation] = self.define_context()
>>>>>>> fb52b61b
        self.batch_size = None
        self.batcher = None
        self.use_coverage_index = False

    def initialize(self, configs, resource: Resources):
        super().initialize(configs, resource)

    @abstractmethod
<<<<<<< HEAD
    def define_context(self) -> Annotation:
        """
        Users define the context to be used to create the batches here. The
        context will be used to collect information in a package.

        The "context" is the same concept as in the :meth: ``get_data`` in
        :class: ``DataPack``.
=======
    def define_context(self) -> Type[Annotation]:
        """
        User should define the context type for batch processors here. The
        context must be of type :class:`Annotation`, since it will be used to
        define the analysis scope using its begin and end.
>>>>>>> fb52b61b
        """
        raise NotImplementedError

    @abstractmethod
    def initialize_batcher(self, hard_batch: bool = True):
        """
        Single pack :class:`BatchProcessor` initialize the batcher to be a
        :class:`ProcessingBatcher`. And MultiPackBatchProcessor might need
        something like "MultiPackProcessingBatcher".

        Args:
            # TODO: what exactly is a hard batch? Do we really need to define
            # this here?
            hard_batch:

        Returns:

        """
        raise NotImplementedError

    def process(self, input_pack: PackType, tail_instances: bool = False):
        """
        In batch processors, all data are processed in batches. So this function
        is implemented to convert the input datapacks into batches according to
        the Batcher. Users do not need to implement this function but should
        instead implement ``predict``, which computes results from batches, and
        ``pack``, which convert the batch results back to datapacks.

        Args:
            input_pack:
            tail_instances:

        Returns:

        """
        if input_pack.meta.cache_state == self.component_name:
            input_pack = None  # type: ignore
        else:
            input_pack.meta.cache_state = self.component_name

        if self.use_coverage_index:
            self.prepare_coverage_index(input_pack)
        for batch in self.batcher.get_batch(input_pack,
                                            self.context_type,
                                            self.input_info,
                                            tail_instances=tail_instances):
            pred = self.predict(batch)
            self.pack_all(pred)
            self.finish_up_packs(-1)
        if len(self.batcher.current_batch_sources) == 0:
            self.finish_up_packs()

    @abstractmethod
    def predict(self, data_batch: Dict):
        """
        Make predictions for the input data_batch.

        Args:
              data_batch (Dict): A batch of instances in our dict format.

        Returns:
              The prediction results in dict format.
        """
        pass

    def pack_all(self, output_dict: Dict):
        start = 0
        for i in range(len(self.batcher.data_pack_pool)):
            output_dict_i = slice_batch(output_dict, start,
                                        self.batcher.current_batch_sources[i])
            self.pack(self.batcher.data_pack_pool[i], output_dict_i)
            start += self.batcher.current_batch_sources[i]

    @abstractmethod
    def pack(self, pack: PackType, inputs) -> None:
        """
        Add corresponding fields to pack. Custom function of how
        to add the value back.

        Args:
            pack (PackType): The pack to add entries or fields to.
            inputs: The prediction results returned by :meth:`predict`. You
                need to add entries or fields corresponding to this prediction
                results to the ``data_pack``.
        """
        raise NotImplementedError

    def finish_up_packs(self, end: Optional[int] = None):
        """
        Do finishing work for packs in :attr:`data_pack_pool` from the
        beginning to ``end`` (``end`` is not included).

        Args:
            end (int): Will do finishing work for data packs in
                :attr:`data_pack_pool` from the beginning to ``end``
                (``end`` is not included). If `None`, will finish up all the
                packs in :attr:`data_pack_pool`.
        """
        if end is None:
            end = len(self.batcher.data_pack_pool)
        self.batcher.data_pack_pool = self.batcher.data_pack_pool[end:]
        self.batcher.current_batch_sources = \
            self.batcher.current_batch_sources[end:]

    @abstractmethod
    def prepare_coverage_index(self, input_pack: PackType):
        pass


class BatchProcessor(BaseBatchProcessor[DataPack]):
    """
    The batch processors that process DataPacks.
    """

    def initialize_batcher(self, hard_batch: bool = True):
        return ProcessingBatcher(self.batch_size, hard_batch)

    def prepare_coverage_index(self, input_pack: DataPack):
        for entry_type in self.input_info.keys():
            if input_pack.index.coverage_index(self.context_type,
                                               entry_type) is None:
                input_pack.index.build_coverage_index(self.context_type,
                                                      entry_type)


class MultiPackTxtgenBatchProcessor(BaseBatchProcessor[MultiPack], ABC):
    """
    The batch processors that process MultiPack in Txtgen Tasks.
    In this scenario, we don't need to build special batcher since we only need
        to read sentences from one single DataPack
    """

    def __init__(self):
        super().__init__()
        self.input_pack_name = None
        self.output_pack_name = None

    def initialize_batcher(self, hard_batch: bool = True):
        return TxtgenMultiPackProcessingBatcher(self.input_pack_name,
                                                self.batch_size,
                                                hard_batch)

    def prepare_coverage_index(self, input_pack: MultiPack):
        for entry_type in self.input_info.keys():
            if input_pack.packs[self.input_pack_name].index.coverage_index(
                    self.context_type, entry_type) is None:
                input_pack.packs[self.input_pack_name
                ].index.build_coverage_index(self.context_type, entry_type)<|MERGE_RESOLUTION|>--- conflicted
+++ resolved
@@ -1,11 +1,8 @@
 from abc import abstractmethod, ABC
 from typing import Dict, Optional, Type
 
-<<<<<<< HEAD
+from forte.data import DataPack, MultiPack, PackType
 from forte import config, Resources
-=======
->>>>>>> fb52b61b
-from forte.data import DataPack, MultiPack, PackType
 from forte.data.batchers import ProcessingBatcher, \
     TxtgenMultiPackProcessingBatcher
 from forte.data import slice_batch
@@ -32,11 +29,7 @@
     def __init__(self):
         super().__init__()
 
-<<<<<<< HEAD
-        self.context_type: ContextType = self.define_context()
-=======
         self.context_type: Type[Annotation] = self.define_context()
->>>>>>> fb52b61b
         self.batch_size = None
         self.batcher = None
         self.use_coverage_index = False
@@ -45,21 +38,11 @@
         super().initialize(configs, resource)
 
     @abstractmethod
-<<<<<<< HEAD
-    def define_context(self) -> Annotation:
-        """
-        Users define the context to be used to create the batches here. The
-        context will be used to collect information in a package.
-
-        The "context" is the same concept as in the :meth: ``get_data`` in
-        :class: ``DataPack``.
-=======
     def define_context(self) -> Type[Annotation]:
         """
         User should define the context type for batch processors here. The
         context must be of type :class:`Annotation`, since it will be used to
         define the analysis scope using its begin and end.
->>>>>>> fb52b61b
         """
         raise NotImplementedError
 
