--- conflicted
+++ resolved
@@ -24,12 +24,6 @@
         self.nlp.initialize()
 
     def test_processor(self):
-<<<<<<< HEAD
-        # case 1: process ner_data
-        link_num = len(self.data_pack.links)
-        self.processor.process(self.data_pack)
-        self.assertEqual(link_num + 11, len(self.data_pack.links))
-=======
         pack = self.nlp.process(self.data_path)
 
         relations = list(pack.get_entries(relation_ontology.RelationLink))
@@ -38,7 +32,6 @@
 
         for relation in relations:
             assert (relation.get_field("rel_type") == "dummy_relation")
->>>>>>> 7772aefc
 
 
 if __name__ == '__main__':
