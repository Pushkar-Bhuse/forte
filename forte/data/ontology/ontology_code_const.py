--- conflicted
+++ resolved
@@ -13,10 +13,7 @@
 class SchemaKeywords:
     ontology_name = 'name'
     imports = 'imports'
-<<<<<<< HEAD
-=======
     import_paths = 'import_paths'
->>>>>>> 16138bf7
     prefixes = 'additional_prefixes'
     definitions = 'definitions'
     parent_entry = 'parent_entry'
@@ -43,17 +40,11 @@
                  SchemaKeywords.child_type: "ChildType"},
     "BaseGroup": {SchemaKeywords.member_type: "MemberType"}
 }
-<<<<<<< HEAD
-AUTO_GEN_SIGNATURE = '***automatically_generated***'
-AUTO_GEN_FILENAME = '.generated'
-AUTO_DELETE_FILENAME = '.deleted'
-=======
 
 AUTO_GEN_SIGNATURE = '***automatically_generated***'
 AUTO_GEN_FILENAME = '.generated'
 AUTO_DEL_FILENAME = '.deleted'
 
->>>>>>> 16138bf7
 SOURCE_JSON_PFX = "***source json:"
 SOURCE_JSON_SFX = "***"
 SOURCE_JSON_TEMP = Template(f"{SOURCE_JSON_PFX}$file_path{SOURCE_JSON_SFX}")
