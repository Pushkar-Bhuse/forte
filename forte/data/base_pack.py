--- conflicted
+++ resolved
@@ -483,13 +483,7 @@
         if c is None:
             # Use the auto-inferred control component.
             c = self.__control_component
-
-<<<<<<< HEAD
-        def entry_getter(cls: Entry, attr_name: str, field_type):
-            """A getter function for `dataclass` fields of entry object.
-            When the field contains ``tid``s, we will convert them to entry
-            object on the fly.
-=======
+            
         def entry_getter(cls: Entry, attr_name: str):
             """A getter function for dataclass fields of entry object.
             Depending on the value stored in the data store and the type
@@ -508,7 +502,6 @@
                 a `subentry` stored in a `MultiPack`.
             - In all other cases, the values are returned in the forms that they
                 are stored in the data store entry.
->>>>>>> c22fecb5
 
             Args:
                 cls: An ``Entry`` class object.
@@ -572,13 +565,8 @@
                 pass
             return attr_val
 
-<<<<<<< HEAD
-        def entry_setter(cls: Entry, value: Any, attr_name: str, field_type):
-            """A setter function for `dataclass` fields of entry object.
-=======
         def entry_setter(cls: Entry, value: Any, attr_name: str):
             """A setter function for dataclass fields of entry object.
->>>>>>> c22fecb5
             When the value contains entry objects, we will convert them into
             ``tid``s before storing to ``DataStore``. Additionally, if the entry
             setter method is called on an attribute that does not have a pack
@@ -668,12 +656,7 @@
         self._save_entry_to_data_store(entry=entry)
 
         # Register property functions for all dataclass fields.
-<<<<<<< HEAD
-        for name, field in entry.__dataclass_fields__.items():
-
-=======
         for name in entry.__dataclass_fields__:
->>>>>>> c22fecb5
             # Convert the typing annotation to the original class.
             # This will be used to determine if a field is FList/FDict.
             setattr(
