# Copyright 2019 The Forte Authors. All Rights Reserved.
#
# Licensed under the Apache License, Version 2.0 (the "License");
# you may not use this file except in compliance with the License.
# You may obtain a copy of the License at
#
#      http://www.apache.org/licenses/LICENSE-2.0
#
# Unless required by applicable law or agreed to in writing, software
# distributed under the License is distributed on an "AS IS" BASIS,
# WITHOUT WARRANTIES OR CONDITIONS OF ANY KIND, either express or implied.
# See the License for the specific language governing permissions and
# limitations under the License.

import logging
from pathlib import Path
from typing import (
    Dict,
    Iterable,
    Iterator,
    List,
    Optional,
    Type,
    Union,
    Any,
    Set,
    Callable,
    Tuple,
)
import numpy as np
from sortedcontainers import SortedList

from forte.common.exception import (
    ProcessExecutionException,
    UnknownOntologyClassException,
)
from forte.common.constants import TID_INDEX
from forte.data import data_utils_io
from forte.data.data_store import DataStore
from forte.data.entry_converter import EntryConverter
from forte.data.base_pack import BaseMeta, BasePack
from forte.data.index import BaseIndex
from forte.data.ontology.core import Entry
from forte.data.ontology.core import EntryType
from forte.data.ontology.top import (
    Annotation,
    Link,
    Group,
    SinglePackEntries,
    Generics,
    AudioAnnotation,
    ImageAnnotation,
    Grids,
)
from forte.data.span import Span
from forte.data.types import ReplaceOperationsType, DataRequest
from forte.utils import get_class, get_full_module_name

logger = logging.getLogger(__name__)

__all__ = ["Meta", "DataPack", "DataIndex"]


class Meta(BaseMeta):
    r"""Basic Meta information associated with each instance of
    :class:`~forte.data.data_pack.DataPack`.

    Args:
        pack_name:  An name to identify the data pack, which is helpful in
           situation like serialization. It is suggested that the packs should
           have different doc ids.
        language: The language used by this data pack, default is English.
        span_unit: The unit used for interpreting the Span object of this
          data pack. Default is character.
        sample_rate: An integer specifying the sample rate of audio payload.
          Default is None.
        info: Store additional string based information that the user add.
    Attributes:
        pack_name:  storing the provided `pack_name`.
        language: storing the provided `language`.
        sample_rate: storing the provided `sample_rate`.
        info: storing the provided `info`.
        record: Initialized as a dictionary. This is not a required field.
            The key of the record should be the entry type and values should
            be attributes of the entry type. All the information would be used
            for consistency checking purpose if the pipeline is initialized with
            `enforce_consistency=True`.
    """

    def __init__(
        self,
        pack_name: Optional[str] = None,
        language: str = "eng",
        span_unit: str = "character",
        sample_rate: Optional[int] = None,
        info: Optional[Dict[str, str]] = None,
    ):
        super().__init__(pack_name)
        self.language = language
        self.span_unit = span_unit
        self.sample_rate: Optional[int] = sample_rate
        self.record: Dict[str, Set[str]] = {}
        self.info: Dict[str, str]
        if info is None:
            self.info = {}
        else:
            self.info = info


def as_entry_type(entry_type: Union[str, Type[EntryType]]):
    entry_type_: Type[EntryType]
    if isinstance(entry_type, str):
        entry_type_ = get_class(entry_type)
        if not issubclass(entry_type_, Entry):
            raise ValueError(
                f"The specified entry type [{entry_type}] "
                f"does not correspond to a "
                f"`forte.data.ontology.core.Entry` class"
            )
    else:
        entry_type_ = entry_type
    return entry_type_


def as_sorted_error_check(entries: List[EntryType]) -> SortedList:
    """
    Given a list of entries, return a sorted list of it. If unknown entry
    classes are seen during this process,
    a :class:`~forte.common.exception.UnknownOntologyClassException` exception will be
    thrown.

    Args:
        entries: A list of entries to be converted.

    Returns: Sorted list of the input entries.
    """
    try:
        return SortedList(entries)
    except TypeError as e:
        for entry in entries:
            if isinstance(entry, Dict) and "py/object" in entry:
                entry_class = entry["py/object"]
                try:
                    get_class(entry_class)
                except ValueError:
                    raise UnknownOntologyClassException(
                        f"Cannot deserialize ontology type {entry_class}, "
                        f"make sure it is included in the PYTHONPATH."
                    ) from e


class DataPack(BasePack[Entry, Link, Group]):
    # pylint: disable=too-many-public-methods, unused-private-member
    r"""A :class:`~forte.data.data_pack.DataPack` contains a piece of natural language text and a
    collection of NLP entries (annotations, links, and groups). The natural
    language text could be a document, paragraph or in any other granularity.

    Args:
        pack_name: A name for this data pack.
    """

    def __init__(self, pack_name: Optional[str] = None):
        super().__init__(pack_name)
        self._text = ""
        self._audio: Optional[np.ndarray] = None

        self._data_store: DataStore = DataStore()
        self._entry_converter: EntryConverter = EntryConverter()
        self.image_annotations: List[ImageAnnotation] = []
        self.grids: List[Grids] = []
        self.payloads: List[np.ndarray] = []

        self.__replace_back_operations: ReplaceOperationsType = []
        self.__processed_original_spans: List[Tuple[Span, Span]] = []

        self.__orig_text_len: int = 0

        self._index: DataIndex = DataIndex()

    def __getstate__(self):
        r"""
        In serialization,
            1) will remove ``_entry_converter`` to save space.
        """
        state = super().__getstate__()
        state.pop("_entry_converter")
        return state

    def __setstate__(self, state):
        r"""
        In deserialization, we
            1) Perform pack version compatibility checking;
            2) initialize the entry converter
            3) initialize the indexes.
            4) Obtain the pack ids.
        """
        self._entry_converter = EntryConverter()
        super().__setstate__(state)

        # For backward compatibility.
        if "replace_back_operations" in self.__dict__:
            self.__replace_back_operations = self.__dict__.pop(
                "replace_back_operations"
            )
        if "processed_original_spans" in self.__dict__:
            self.__processed_original_spans = self.__dict__.pop(
                "processed_original_spans"
            )
        if "orig_text_len" in self.__dict__:
            self.__orig_text_len = self.__dict__.pop("orig_text_len")

        self._index = DataIndex()
        self._index.update_basic_index(list(iter(self)))

    def __iter__(self):
        yield from self.annotations
        yield from self.links
        yield from self.groups
        yield from self.generics
        yield from self.audio_annotations

    def _init_meta(self, pack_name: Optional[str] = None) -> Meta:
        return Meta(pack_name)

    def _validate(self, entry: EntryType) -> bool:
        return isinstance(entry, SinglePackEntries)

    @property
    def text(self) -> str:
        r"""Return the text of the data pack"""
        return self._text

    @property
    def audio(self) -> Optional[np.ndarray]:
        r"""Return the audio of the data pack"""
        return self._audio

    @property
    def sample_rate(self) -> Optional[int]:
        r"""Return the sample rate of the audio data"""
        return getattr(self._meta, "sample_rate")

    @property
    def all_annotations(self) -> Iterator[Annotation]:
        """
        An iterator of all annotations in this data pack.

        Returns: Iterator of all annotations, of
        type :class:`~forte.data.ontology.top.Annotation`.

        """
        for entry in self._data_store.all_entries(
            "forte.data.ontology.top.Annotation"
        ):
            yield self.get_entry(tid=entry[TID_INDEX])  # type: ignore

    @property
    def num_annotations(self) -> int:
        """
        Number of annotations in this data pack.

        Returns: (int) Number of the links.

        """
        return self._data_store.num_entries(
            "forte.data.ontology.top.Annotation"
        )

    @property
    def all_links(self) -> Iterator[Link]:
        """
        An iterator of all links in this data pack.

        Returns: Iterator of all links, of
        type :class:`~forte.data.ontology.top.Link`.

        """
        for entry in self._data_store.all_entries(
            "forte.data.ontology.top.Link"
        ):
            yield self.get_entry(tid=entry[TID_INDEX])  # type: ignore

    @property
    def num_links(self) -> int:
        """
        Number of links in this data pack.

        Returns: Number of the links.

        """
        return self._data_store.num_entries("forte.data.ontology.top.Link")

    @property
    def all_groups(self) -> Iterator[Group]:
        """
        An iterator of all groups in this data pack.

        Returns: Iterator of all groups, of
        type :class:`~forte.data.ontology.top.Group`.

        """
        for entry in self._data_store.all_entries(
            "forte.data.ontology.top.Group"
        ):
            yield self.get_entry(tid=entry[TID_INDEX])  # type: ignore

    @property
    def num_groups(self):
        """
        Number of groups in this data pack.

        Returns: Number of groups.

        """
        return self._data_store.num_entries("forte.data.ontology.top.Group")

    @property
    def all_generic_entries(self) -> Iterator[Generics]:
        """
        An iterator of all generic entries in this data pack.

        Returns: Iterator of generic

        """
        for entry in self._data_store.all_entries(
            "forte.data.ontology.top.Generics"
        ):
            yield self.get_entry(tid=entry[TID_INDEX])  # type: ignore

    @property
    def num_generics_entries(self):
        """
        Number of generics entries in this data pack.

        Returns: Number of generics entries.

        """
        return self._data_store.num_entries("forte.data.ontology.top.Generics")

    @property
    def all_audio_annotations(self) -> Iterator[AudioAnnotation]:
        """
        An iterator of all audio annotations in this data pack.

        Returns: Iterator of all audio annotations, of
        type :class:`~forte.data.ontology.top.AudioAnnotation`.

        """
        for entry in self._data_store.all_entries(
            "forte.data.ontology.top.AudioAnnotation"
        ):
            yield self.get_entry(tid=entry[TID_INDEX])  # type: ignore

    @property
    def num_audio_annotations(self):
        """
        Number of audio annotations in this data pack.

        Returns: Number of audio annotations.

        """
        return self._data_store.num_entries(
            "forte.data.ontology.top.AudioAnnotation"
        )

    @property
    def annotations(self):
        """
        A SortedList container of all annotations in this data pack.

        Returns: SortedList of all annotations, of
        type :class:`~forte.data.ontology.top.Annotation`.

        """
        return SortedList(self.all_annotations)

    @property
    def generics(self):
        """
        A SortedList container of all generic entries in this data pack.

        Returns: SortedList of generics

        """
        return SortedList(self.all_generic_entries)

    @property
    def audio_annotations(self):
        """
        A SortedList container of all audio annotations in this data pack.

        Returns: SortedList of all audio annotations, of
        type :class:`~forte.data.ontology.top.AudioAnnotation`.

        """
        return SortedList(self.all_audio_annotations)

    @property
    def links(self):
        """
        A List container of all links in this data pack.

        Returns: List of all links, of
        type :class:`~forte.data.ontology.top.Link`.

        """
        return SortedList(self.all_links)

    @property
    def groups(self):
        """
        A List container of all groups in this data pack.

        Returns: List of all groups, of
        type :class:`~forte.data.ontology.top.Group`.

        """
        return SortedList(self.all_groups)

    @groups.setter
    def groups(self, val):
        self._groups = val

    def get_span_text(self, begin: int, end: int) -> str:
        r"""Get the text in the data pack contained in the span.

        Args:
            begin: begin index to query.
            end: end index to query.

        Returns:
            The text within this span.
        """
        return self._text[begin:end]

    def get_span_audio(self, begin: int, end: int) -> np.ndarray:
        r"""Get the audio in the data pack contained in the span.
        `begin` and `end` represent the starting and ending indices of the span
        in audio payload respectively. Each index corresponds to one sample in
        audio time series.

        Args:
            begin: begin index to query.
            end: end index to query.

        Returns:
            The audio within this span.
        """
        if self._audio is None:
            raise ProcessExecutionException(
                "The audio payload of this DataPack is not set. Please call"
                " method `set_audio` before running `get_span_audio`."
            )
        return self._audio[begin:end]

    def get_image_array(self, image_payload_idx: int):
        if image_payload_idx >= len(self.payloads):
            raise ValueError(
                f"The input image payload index{(image_payload_idx)}"
                f" out of range. It should be less than {len(self.payloads)}"
            )
        return self.payloads[image_payload_idx]

    def set_text(
        self,
        text: str,
        replace_func: Optional[Callable[[str], ReplaceOperationsType]] = None,
    ):

        if len(text) < len(self._text):
            raise ProcessExecutionException(
                "The new text is overwriting the original one with shorter "
                "length, which might cause unexpected behavior."
            )

        if len(self._text):
            logging.warning(
                "Need to be cautious when changing the text of a "
                "data pack, existing entries may get affected. "
            )

        span_ops = [] if replace_func is None else replace_func(text)

        # The spans should be mutually exclusive
        (
            self._text,
            self.__replace_back_operations,
            self.__processed_original_spans,
            self.__orig_text_len,
        ) = data_utils_io.modify_text_and_track_ops(text, span_ops)

    def set_audio(self, audio: np.ndarray, sample_rate: int):
        r"""Set the audio payload and sample rate of the :class:`~forte.data.data_pack.DataPack`
        object.

        Args:
            audio: A numpy array storing the audio waveform.
            sample_rate: An integer specifying the sample rate.
        """
        self._audio = audio
        self.set_meta(sample_rate=sample_rate)

    def get_original_text(self):
        r"""Get original unmodified text from the :class:`~forte.data.data_pack.DataPack` object.

        Returns:
            Original text after applying the `replace_back_operations` of
            :class:`~forte.data.data_pack.DataPack` object to the modified text
        """
        original_text, _, _, _ = data_utils_io.modify_text_and_track_ops(
            self._text, self.__replace_back_operations
        )
        return original_text

    def get_original_span(
        self, input_processed_span: Span, align_mode: str = "relaxed"
    ):
        r"""Function to obtain span of the original text that aligns with the
        given span of the processed text.

        Args:

            input_processed_span: Span of the processed text for which
                the corresponding span of the original text is desired.
            align_mode: The strictness criteria for alignment in the
                ambiguous cases, that is, if a part of input_processed_span
                spans a part of the inserted span, then align_mode controls
                whether to use the span fully or ignore it completely according
                to the following possible values:

                    - "strict" - do not allow ambiguous input, give ValueError.
                    - "relaxed" - consider spans on both sides.
                    - "forward" - align looking forward, that is, ignore the
                      span towards the left, but consider the span towards
                      the right.
                    - "backward" - align looking backwards, that is, ignore the
                      span towards the right, but consider the span towards the
                      left.


        Returns:
            Span of the original text that aligns with input_processed_span

        Example:
            * Let o-up1, o-up2, ... and m-up1, m-up2, ... denote the unprocessed
              spans of the original and modified string respectively. Note that
              each o-up would have a corresponding m-up of the same size.
            * Let o-pr1, o-pr2, ... and m-pr1, m-pr2, ... denote the processed
              spans of the original and modified string respectively. Note that
              each o-p is modified to a corresponding m-pr that may be of a
              different size than o-pr.
            * Original string:
              <--o-up1--> <-o-pr1-> <----o-up2----> <----o-pr2----> <-o-up3->
            * Modified string:
              <--m-up1--> <----m-pr1----> <----m-up2----> <-m-pr2-> <-m-up3->
            * Note that `self.inverse_original_spans` that contains modified
              processed spans and their corresponding original spans, would look
              like - [(o-pr1, m-pr1), (o-pr2, m-pr2)]

        .. code-block:: python

            >> data_pack = DataPack()
            >> original_text = "He plays in the park"
            >> data_pack.set_text(original_text,\
            >>                    lambda _: [(Span(0, 2), "She"))]
            >> data_pack.text
            "She plays in the park"
            >> input_processed_span = Span(0, len("She plays"))
            >> orig_span = data_pack.get_original_span(input_processed_span)
            >> data_pack.get_original_text()[orig_span.begin: orig_span.end]
            "He plays"

        """
        assert align_mode in ["relaxed", "strict", "backward", "forward"]

        req_begin = input_processed_span.begin
        req_end = input_processed_span.end

        def get_original_index(
            input_index: int, is_begin_index: bool, mode: str
        ) -> int:
            r"""
            Args:
                input_index: begin or end index of the input span
                is_begin_index: if the index is the begin index of the input
                span or the end index of the input span
                mode: alignment mode
            Returns:
                Original index that aligns with input_index
            """
            if len(self.__processed_original_spans) == 0:
                return input_index

            len_processed_text = len(self._text)
            orig_index = None
            prev_end = 0
            for (
                inverse_span,
                original_span,
            ) in self.__processed_original_spans:
                # check if the input_index lies between one of the unprocessed
                # spans
                if prev_end <= input_index < inverse_span.begin:
                    increment = original_span.begin - inverse_span.begin
                    orig_index = input_index + increment
                # check if the input_index lies between one of the processed
                # spans
                elif inverse_span.begin <= input_index < inverse_span.end:
                    # look backward - backward shift of input_index
                    if is_begin_index and mode in ["backward", "relaxed"]:
                        orig_index = original_span.begin
                    if not is_begin_index and mode == "backward":
                        orig_index = original_span.begin - 1

                    # look forward - forward shift of input_index
                    if is_begin_index and mode == "forward":
                        orig_index = original_span.end
                    if not is_begin_index and mode in ["forward", "relaxed"]:
                        orig_index = original_span.end - 1

                # break if the original index is populated
                if orig_index is not None:
                    break
                prev_end = inverse_span.end

            if orig_index is None:
                # check if the input_index lies between the last unprocessed
                # span
                inverse_span, original_span = self.__processed_original_spans[
                    -1
                ]
                if inverse_span.end <= input_index < len_processed_text:
                    increment = original_span.end - inverse_span.end
                    orig_index = input_index + increment
                else:
                    # check if there input_index is not valid given the
                    # alignment mode or lies outside the processed string
                    raise ValueError(
                        f"The input span either does not adhere "
                        f"to the {align_mode} alignment mode or "
                        f"lies outside to the processed string."
                    )
            return orig_index

        orig_begin = get_original_index(req_begin, True, align_mode)
        orig_end = get_original_index(req_end - 1, False, align_mode) + 1

        return Span(orig_begin, orig_end)

    @classmethod
    def deserialize(
        cls,
        data_source: Union[Path, str],
        serialize_method: str = "jsonpickle",
        zip_pack: bool = False,
    ) -> "DataPack":
        """
        Deserialize a Data Pack from a string. This internally calls the
        internal :meth:`~forte.data.base_pack.BasePack._deserialize()` function
        from :class:`~forte.data.base_pack.BasePack`.

        Args:
            data_source: The path storing data source.
            serialize_method: The method used to serialize the data, this
              should be the same as how serialization is done. The current
              options are `jsonpickle` and `pickle`. The default method
              is `jsonpickle`.
            zip_pack: Boolean value indicating whether the input source is
              zipped.

        Returns:
            An data pack object deserialized from the string.
        """
        return cls._deserialize(data_source, serialize_method, zip_pack)

    def _add_entry(self, entry: Union[EntryType, int]) -> EntryType:
        r"""Force add an :class:`~forte.data.ontology.core.Entry` object to the
        :class:`~forte.data.data_pack.DataPack` object. Allow duplicate entries in a pack.

        Args:
            entry: An :class:`~forte.data.ontology.core.Entry`
                object to be added to the pack.

        Returns:
            The input entry itself
        """
        return self.__add_entry_with_check(entry)

    def __add_entry_with_check(self, entry: Union[EntryType, int]) -> EntryType:
        r"""Internal method to add an :class:`~forte.data.ontology.core.Entry`
        object to the :class:`~forte.data.DataPack` object.

        Args:
            entry: An :class:`~forte.data.ontology.core.Entry` object
                to be added to the datapack.
            allow_duplicate: Whether we allow duplicate in the datapack.

        Returns:
            The input entry itself
        """
        if isinstance(entry, int):
            # If entry is a TID, convert it to the class object.
            entry = self._entry_converter.get_entry_object(tid=entry, pack=self)

        if isinstance(entry, Annotation):
            begin, end = entry.begin, entry.end

            if begin < 0:
                raise ValueError(
                    f"The begin {begin} is smaller than 0, this"
                    f"is not a valid begin."
                )

            if end > len(self.text):
                if len(self.text) == 0:
                    raise ValueError(
                        f"The end {end} of span is greater than the text "
                        f"length {len(self.text)}, which is invalid. The text "
                        f"length is 0, so it may be the case the you haven't "
                        f"set text for the data pack. Please set the text "
                        f"before calling `add_entry` on the annotations."
                    )
                else:
                    pack_ref = entry.pack.pack_id
                    raise ValueError(
                        f"The end {end} of span is greater than the text "
                        f"length {len(self.text)}, which is invalid. The "
                        f"problematic entry is of type {entry.__class__} "
                        f"at [{begin}:{end}], in pack {pack_ref}."
                    )

        # update the data pack index if needed
        # TODO: DataIndex will be deprecated in future
        self._index.update_basic_index([entry])
        if self._index.link_index_on and isinstance(entry, Link):
            self._index.update_link_index([entry])
        if self._index.group_index_on and isinstance(entry, Group):
            self._index.update_group_index([entry])
        self._index.deactivate_coverage_index()
        self._pending_entries.pop(entry.tid)
        return entry  # type: ignore

    def delete_entry(self, entry: EntryType):
        r"""Delete an :class:`~forte.data.ontology.core.Entry` object from the
        :class:`~forte.data.data_pack.DataPack`. This find out the entry in the index and remove it
        from the index. Note that entries will only appear in the index if
        `add_entry` (or _add_entry_with_check) is called.

        Please note that deleting a entry do not guarantee the deletion of
        the related entries.

        Args:
            entry: An :class:`~forte.data.ontology.core.Entry`
                object to be deleted from the pack.

        """
        super().delete_entry(entry=entry)
        self._index.deactivate_coverage_index()

    @classmethod
    def validate_link(cls, entry: EntryType) -> bool:
        return isinstance(entry, Link)

    @classmethod
    def validate_group(cls, entry: EntryType) -> bool:
        return isinstance(entry, Group)

    def get_data(
        self,
        context_type: Union[str, Type[Annotation], Type[AudioAnnotation]],
        request: Optional[DataRequest] = None,
        skip_k: int = 0,
    ) -> Iterator[Dict[str, Any]]:
        r"""Fetch data from entries in the data_pack of type
        `context_type`. Data includes `"span"`, annotation-specific
        default data fields and specific data fields by `"request"`.

        Annotation-specific data fields means:

            - `"text"` for ``Type[Annotation]``
            - `"audio"` for ``Type[AudioAnnotation]``

        Currently, we do not support Groups and Generics in the request.

        Example:

            .. code-block:: python

                requests = {
                    base_ontology.Sentence:
                        {
                            "component": ["dummy"],
                            "fields": ["speaker"],
                        },
                    base_ontology.Token: ["pos", "sense"],
                    base_ontology.EntityMention: {
                    },
                }
                pack.get_data(base_ontology.Sentence, requests)

        Args:
            context_type:
                The granularity of the data context, which
                could be any :class:`~forte.data.ontology.top.Annotation` or
                :class:`~forte.data.ontology.top.AudioAnnotation` type.
                Behaviors under different context_type varies:

                - str type will be converted into either
                  :class:`~forte.data.ontology.top.Annotation` type or
                  :class:`~forte.data.ontology.top.AudioAnnotation` type.
                - ``Type[Annotation]``: the default data field for getting
                  context data is :attr:`text`. This function iterates
                  :attr:`all_annotations` to search target entry data.
                - ``Type[AudioAnnotation]``: the default data field for getting
                  context data is :attr:`audio` which stores audio data in
                  numpy arrays. This function iterates
                  :attr:`all_audio_annotations` to search target entry data.

            request: The
                entry types and fields User wants to request.
                The keys of the requests dict are the required entry types
                and the value should be either:

                - a list of field names or
                - a dict which accepts three keys: `"fields"`, `"component"`,
                  and `"unit"`.

                    - By setting `"fields"` (list), users
                      specify the requested fields of the entry. If "fields"
                      is not specified, only the default fields will be
                      returned.
                    - By setting `"component"` (list), users
                      can specify the components by which the entries are
                      generated. If `"component"` is not specified, will return
                      entries generated by all components.
                    - By setting `"unit"` (string), users can
                      specify a unit by which the annotations are indexed.

                Note that for all annotation types, `"span"`
                fields and annotation-specific data fields are returned by
                default.

                For all link types, `"child"` and `"parent"` fields are
                returned by default.
            skip_k: Will skip the first `skip_k` instances and generate
                data from the (`offset` + 1)th instance.

        Returns:
            A data generator, which generates one piece of data (a dict
            containing the required entries, fields, and context).
        """
        context_type_: Union[Type[Annotation], Type[AudioAnnotation]]
        if isinstance(context_type, str):
            context_type_ = get_class(context_type)
            if not issubclass(context_type_, Entry):
                raise ValueError(
                    f"The provided `context_type` [{context_type_}] "
                    f"is not a subclass to the"
                    f"`forte.data.ontology.top.Annotation` class"
                )
        else:
            context_type_ = context_type

        annotation_types: Dict[
            Union[Type[Annotation], Type[AudioAnnotation]], Union[Dict, List]
        ] = {}
        link_types: Dict[Type[Link], Union[Dict, List]] = {}
        group_types: Dict[Type[Group], Union[Dict, List]] = {}
        generics_types: Dict[Type[Generics], Union[Dict, List]] = {}
        audio_annotation_types: Dict[
            Type[AudioAnnotation], Union[Dict, List]
        ] = {}

        if request is not None:
            for key_, value in request.items():
                key = as_entry_type(key_)
                if issubclass(key, Annotation):
                    annotation_types[key] = value
                elif issubclass(key, Link):
                    link_types[key] = value
                elif issubclass(key, Group):
                    group_types[key] = value
                elif issubclass(key, Generics):
                    generics_types[key] = value
                elif issubclass(key, AudioAnnotation):
                    audio_annotation_types[key] = value

        context_args = annotation_types.get(context_type_)

        context_components, _, context_fields = self._parse_request_args(
            context_type_, context_args
        )

        valid_context_ids: Set[int] = self._index.query_by_type_subtype(
            context_type_
        )

        if context_components:
            valid_component_id: Set[int] = set()
            for component in context_components:
                valid_component_id |= self.get_ids_by_creator(component)
            valid_context_ids &= valid_component_id

        def get_annotation_list(
            c_type: Union[Type[Annotation], Type[AudioAnnotation]]
        ):
            r"""Get an annotation list of a given context type.

            Args:
                c_type:
                    The granularity of the data context, which
                    could be any :class:`~forte.data.ontology.top.Annotation` type.

            Raises:
                NotImplementedError: raised when the given context type is
                    not implemented.

            Returns:
                List(Union[Annotation, AudioAnnotation]):
                    a list of annotations which is a copy of `self.annotations`
                    and it enables modifications of `self.annotations` while
                    iterating through its copy.
            """
            if issubclass(c_type, Annotation):
                return list(self.annotations)
            elif issubclass(c_type, AudioAnnotation):
                return list(self.audio_annotations)
            else:
                raise NotImplementedError(
                    f"Context type is set to {c_type},"
                    " but currently we only support"
                    " [Annotation, AudioAnnotation]."
                )

        def get_context_data(c_type, context):
            r"""Get context-specific data of a given context type and
                context.

            Args:
                c_type:
                    The granularity of the data context, which
                    could be any :class:`~forte.data.ontology.top.Annotation` type.
                context: context that
                    contains data to be extracted.

            Raises:
                NotImplementedError: raised when the given context type is
                    not implemented.

            Returns:
                str: context data.
            """
            if issubclass(c_type, Annotation):
                return self.text[context.begin : context.end]
            elif issubclass(c_type, AudioAnnotation):
                return self.audio[context.begin : context.end]
            else:
                raise NotImplementedError(
                    f"Context type is set to {context_type}"
                    "but currently we only support"
                    "[Annotation, AudioAnnotation]"
                )

        skipped = 0
        for context in get_annotation_list(context_type_):
            if context.tid not in valid_context_ids or not isinstance(
                context, context_type_
            ):
                continue
            if skipped < skip_k:
                skipped += 1
                continue
            data: Dict[str, Any] = {}
            data["context"] = get_context_data(context_type_, context)
            data["offset"] = context.begin

            for field in context_fields:
                data[field] = getattr(context, field)

            if annotation_types:
                for a_type, a_args in annotation_types.items():
                    if issubclass(a_type, context_type_):
                        continue
                    if a_type.__name__ in data:
                        raise KeyError(
                            f"Requesting two types of entries with the "
                            f"same class name {a_type.__name__} at the "
                            f"same time is not allowed"
                        )
                    data[
                        a_type.__name__
                    ] = self._generate_annotation_entry_data(
                        a_type, a_args, data, context
                    )

            if audio_annotation_types:
                for a_type, a_args in audio_annotation_types.items():
                    if a_type.__name__ in data:
                        raise KeyError(
                            f"Requesting two types of entries with the "
                            f"same class name {a_type.__name__} at the "
                            f"same time is not allowed"
                        )
                    data[
                        a_type.__name__
                    ] = self._generate_annotation_entry_data(
                        a_type, a_args, data, context
                    )

            if link_types:
                for l_type, l_args in link_types.items():
                    if l_type.__name__ in data:
                        raise KeyError(
                            f"Requesting two types of entries with the "
                            f"same class name {l_type.__name__} at the "
                            f"same time is not allowed"
                        )
                    data[l_type.__name__] = self._generate_link_entry_data(
                        l_type, l_args, data, context
                    )
            # TODO: Getting Group based on range is not done yet.
            if group_types:
                raise NotImplementedError(
                    "Querying groups based on ranges is "
                    "currently not supported."
                )
            if generics_types:
                raise NotImplementedError(
                    "Querying generic types based on ranges is "
                    "currently not supported."
                )
            yield data

    def _parse_request_args(self, a_type, a_args):
        # request which fields generated by which component
        components = None
        unit = None
        fields = set()
        if isinstance(a_args, dict):
            components = a_args.get("component")
            # pylint: disable=isinstance-second-argument-not-valid-type
            # TODO: until fix: https://github.com/PyCQA/pylint/issues/3507
            if components is not None and not isinstance(components, Iterable):
                raise TypeError(
                    "Invalid request format for 'components'. "
                    "The value of 'components' should be of an iterable type."
                )
            unit = a_args.get("unit")
            if unit is not None and not isinstance(unit, str):
                raise TypeError(
                    "Invalid request format for 'unit'. "
                    "The value of 'unit' should be a string."
                )
            a_args = a_args.get("fields", set())

        # pylint: disable=isinstance-second-argument-not-valid-type
        # TODO: disable until fix: https://github.com/PyCQA/pylint/issues/3507
        if isinstance(a_args, Iterable):
            fields = set(a_args)
        elif a_args is not None:
            raise TypeError(
                f"Invalid request format for '{a_type}'. "
                f"The request should be of an iterable type or a dict."
            )

        fields.add("tid")
        return components, unit, fields

    def _generate_annotation_entry_data(
        self,
        a_type: Union[Type[Annotation], Type[AudioAnnotation]],
        a_args: Union[Dict, Iterable],
        data: Dict,
        cont: Optional[Annotation],
    ) -> Dict:

        components, unit, fields = self._parse_request_args(a_type, a_args)

        a_dict: Dict[str, Any] = {}
        a_dict["span"] = []
        # For AudioAnnotation, since the data is single numpy array
        # we don't initialize an empty list for a_dict["audio"]
        if issubclass(a_type, Annotation):
            a_dict["text"] = []
        elif issubclass(a_type, AudioAnnotation):
            a_dict["audio"] = []

        for field in fields:
            a_dict[field] = []
        unit_begin = 0
        if unit is not None:
            if unit not in data:
                raise KeyError(
                    f"{unit} is missing in data. You need to "
                    f"request {unit} before {a_type}."
                )
            a_dict["unit_span"] = []

        cont_begin = cont.begin if cont else 0
        annotation: Union[Type[Annotation], Type[AudioAnnotation]]
        for annotation in self.get(a_type, cont, components):  # type: ignore
            # we provide span, text (and also tid) by default
            a_dict["span"].append((annotation.begin, annotation.end))

            if isinstance(annotation, Annotation):
                a_dict["text"].append(annotation.text)
            elif isinstance(annotation, AudioAnnotation):
                a_dict["audio"].append(annotation.audio)
            else:
                raise NotImplementedError(
                    f"Annotation is set to {annotation}"
                    "but currently we only support"
                    "instances of [Annotation, "
                    "AudioAnnotation] and their subclass."
                )
            for field in fields:
                if field in ("span", "text", "audio"):
                    continue
                if field == "context_span":
                    a_dict[field].append(
                        (
                            annotation.begin - cont_begin,
                            annotation.end - cont_begin,
                        )
                    )
                    continue

                a_dict[field].append(getattr(annotation, field))

            if unit is not None:
                while not self._index.in_span(
                    data[unit]["tid"][unit_begin],
                    annotation.span,
                ):
                    unit_begin += 1

                unit_span_begin = unit_begin
                unit_span_end = unit_span_begin + 1

                while self._index.in_span(
                    data[unit]["tid"][unit_span_end],
                    annotation.span,
                ):
                    unit_span_end += 1

                a_dict["unit_span"].append((unit_span_begin, unit_span_end))
        for key, value in a_dict.items():
            a_dict[key] = np.array(value)

        return a_dict

    def _generate_link_entry_data(
        self,
        a_type: Type[Link],
        a_args: Union[Dict, Iterable],
        data: Dict,
        cont: Optional[Annotation],
    ) -> Dict:

        components, unit, fields = self._parse_request_args(a_type, a_args)

        if unit is not None:
            raise ValueError(f"Link entries cannot be indexed by {unit}.")

        a_dict: Dict[str, Any] = {}
        for field in fields:
            a_dict[field] = []
        a_dict["parent"] = []
        a_dict["child"] = []

        link: Link
        for link in self.get(a_type, cont, components):
            parent_type = link.ParentType.__name__
            child_type = link.ChildType.__name__

            if parent_type not in data:
                raise KeyError(
                    f"The Parent entry of {a_type} is not requested."
                    f" You should also request {parent_type} with "
                    f"{a_type}"
                )
            if child_type not in data:
                raise KeyError(
                    f"The child entry of {a_type} is not requested."
                    f" You should also request {child_type} with "
                    f"{a_type}"
                )

            a_dict["parent"].append(
                np.where(data[parent_type]["tid"] == link.parent)[0][0]
            )
            a_dict["child"].append(
                np.where(data[child_type]["tid"] == link.child)[0][0]
            )

            for field in fields:
                if field in ("parent", "child"):
                    continue

                a_dict[field].append(getattr(link, field))

        for key, value in a_dict.items():
            a_dict[key] = np.array(value)
        return a_dict

    def build_coverage_for(
        self,
        context_type: Type[Union[Annotation, AudioAnnotation]],
        covered_type: Type[EntryType],
    ):
        """
        User can call this function to build coverage index for specific types.
        The index provide a in-memory mapping from entries of `context_type`
        to the entries "covered" by it.
        See :class:`forte.data.data_pack.DataIndex` for more details.

        Args:
            context_type: The context/covering type.
            covered_type: The entry to find under the context type.

        """
        if self._index.coverage_index(context_type, covered_type) is None:
            self._index.build_coverage_index(self, context_type, covered_type)

    def covers(
        self,
        context_entry: Union[Annotation, AudioAnnotation],
        covered_entry: EntryType,
    ) -> bool:
        """
        Check if the `covered_entry` is covered (in span) of the `context_type`.

        See :meth:`~forte.data.data_pack.DataIndex.in_span` and
        :meth:`~forte.data.data_pack.DataIndex.in_audio_span` for the definition
        of `in span`.

        Args:
            context_entry: The context entry.
            covered_entry: The entry to be checked on whether it is in span
              of the context entry.

        Returns (bool): True if in span.
        """
        return covered_entry.tid in self._index.get_covered(
            self, context_entry, covered_entry.__class__
        )

    def get(  # type: ignore
        self,
        entry_type: Union[str, Type[EntryType]],
        range_annotation: Optional[Union[Annotation, AudioAnnotation]] = None,
        components: Optional[Union[str, Iterable[str]]] = None,
        include_sub_type: bool = True,
    ) -> Iterable[EntryType]:
        r"""This function is used to get data from a data pack with various
        methods.

        Depending on the provided arguments, the function will perform several
        different filtering of the returned data.

        The ``entry_type`` is mandatory, where all the entries matching this
        type
        will be returned. The sub-types of the provided entry type will be
        also returned if ``include_sub_type`` is set to True (which is the
        default behavior).

        The ``range_annotation`` controls the search area of the sub-types. An
        entry `E` will be returned if
        :meth:`~forte.data.data_pack.DataIndex.in_span` or
        :meth:`~forte.data.data_pack.DataIndex.in_audio_span` returns True.
        If this function is called frequently
        with queries related to the ``range_annotation``, please consider to
        build
        the coverage index regarding the related entry types. User can call
        :meth:`build_coverage_for(context_type, covered_type)` in order to
        build
        a mapping between a pair of entry types and target entries that are
        covered in ranges specified by outer entries.

        The ``components`` list will filter the results by the `component` (i.e
        the creator of the entry). If ``components`` is provided, only the
        entries
        created by one of the ``components`` will be returned.

        Example:

            .. code-block:: python

                # Iterate through all the sentences in the pack.
                for sentence in input_pack.get(Sentence):
                    # Take all tokens from a sentence created by NLTKTokenizer.
                    token_entries = input_pack.get(
                        entry_type=Token,
                        range_annotation=sentence,
                        component='NLTKTokenizer')
                    ...

            In the above code snippet, we get entries of type ``Token`` within
            each ``sentence`` which were generated by ``NLTKTokenizer``. You
            can consider build coverage index between ``Token`` and
            ``Sentence``
            if this snippet is frequently used:

                .. code-block:: python

                    # Build coverage index between `Token` and `Sentence`
                    input_pack.build_coverage_for(
                        context_type=Sentence
                        covered_type=Token
                    )

            After building the index from the snippet above, you will be able
            to retrieve the tokens covered by sentence much faster.


        Args:
            entry_type: The type of entries requested.
            range_annotation: The
                range of entries requested. If `None`, will return valid
                entries in the range of whole data pack.
            components: The component (creator)
                generating the entries requested. If `None`, will return valid
                entries generated by any component.
            include_sub_type: whether to consider the sub types of
                the provided entry type. Default `True`.

        Yields:
            Each `Entry` found using this method.
        """
        entry_type_: Type[EntryType] = as_entry_type(entry_type)

        def require_annotations(entry_class=Annotation) -> bool:
            if issubclass(entry_type_, entry_class):
                return True
            if issubclass(entry_type_, Link):
                return issubclass(
                    entry_type_.ParentType, entry_class
                ) and issubclass(entry_type_.ChildType, entry_class)
            if issubclass(entry_type_, Group):
                return issubclass(entry_type_.MemberType, entry_class)
            return False

        # If we don't have any annotations but the items to check requires them,
        # then we simply yield from an empty list.
        if (
            len(self.annotations) == 0
            and isinstance(range_annotation, Annotation)
            and require_annotations(Annotation)
        ) or (
            len(self.audio_annotations) == 0
            and isinstance(range_annotation, AudioAnnotation)
            and require_annotations(AudioAnnotation)
        ):
            yield from []
            return

        # If the ``entry_type`` and `range_annotation` are for different types of
        # payload, then we yield from an empty list with a warning.
        if (
            require_annotations(Annotation)
            and isinstance(range_annotation, AudioAnnotation)
        ) or (
            require_annotations(AudioAnnotation)
            and isinstance(range_annotation, Annotation)
        ):
            logger.warning(
                "Incompatible combination of ``entry_type`` and "
                "`range_annotation` found in the input of `DataPack.get()`"
                " method. An empty iterator will be returned when inputs "
                "contain multi-media entries. Please double check the input "
                "arguments and make sure they are associated with the same type"
                " of payload (i.e., either text or audio)."
            )
            yield from []
            return

        try:
            for entry_data in self._data_store.get(
                type_name=get_full_module_name(entry_type_),
                include_sub_type=include_sub_type,
                range_annotation=range_annotation  # type: ignore
                and (range_annotation.begin, range_annotation.end),
            ):
                entry: Entry = self.get_entry(tid=entry_data[TID_INDEX])
                # Filter by components
                if components is not None:
                    if not self.is_created_by(entry, components):
                        continue

                # Filter out incompatible audio span comparison for Links and Groups
                if (
                    issubclass(entry_type_, (Link, Group))
                    and isinstance(range_annotation, AudioAnnotation)
                    and not self._index.in_audio_span(
                        entry, range_annotation.span
                    )
                ):
                    continue

                yield entry  # type: ignore
        except ValueError:
            # type_name does not exist in DataStore
            yield from []

    def update(self, datapack: "DataPack"):
        r"""Update the attributes and properties of the current DataPack with
        another DataPack.

        Args:
            datapack: A reference datapack to update
        """
        # TODO: Not recommended to directly update __dict__. Should find a
        #   better solution.
        self.__dict__.update(datapack.__dict__)

    def _save_entry_to_data_store(self, entry: Entry):
        r"""Save an existing entry object into DataStore"""
        self._entry_converter.save_entry_object(entry=entry, pack=self)

    def _get_entry_from_data_store(self, tid: int) -> EntryType:
        r"""Generate a class object from entry data in DataStore"""
        return self._entry_converter.get_entry_object(tid=tid, pack=self)


class DataIndex(BaseIndex):
    r"""A set of indexes used in :class:`~forte.data.data_pack.DataPack`, note that this class is
    used by the `DataPack` internally.

    #. :attr:`entry_index`, the index from each ``tid`` to the corresponding entry
    #. :attr:`type_index`, the index from each type to the entries of
       that type
    #. :attr:`component_index`, the index from each component to the
       entries generated by that component
    #. :attr:`link_index`, the index from child
       (:attr:`link_index["child_index"]`)and parent
       (:attr:`link_index["parent_index"]`) nodes to links
    #. :attr:`group_index`, the index from group members to groups.
    #. :attr:`_coverage_index`, the index that maps from an annotation to
       the entries it covers. :attr:`_coverage_index` is a dict of dict, where
       the key is a tuple of the outer entry type and the inner entry type.
       The outer entry type should be an annotation type. The value is a dict,
       where the key is the ``tid`` of the outer entry, and the value is a set of
       ``tid`` that are covered by the outer entry. We say an Annotation A covers
       an entry E if one of the following condition is met:
       1. E is of Annotation type, and that E.begin >= A.begin, E.end <= E.end
       2. E is of Link type, and both E's parent and child node are Annotation
       that are covered by A.

    """

    def __init__(self):
        super().__init__()
        self._coverage_index: Dict[
            Tuple[Type[Union[Annotation, AudioAnnotation]], Type[EntryType]],
            Dict[int, Set[int]],
        ] = {}
        self._coverage_index_valid = True

    def remove_entry(self, entry: EntryType):
        super().remove_entry(entry)
        self.deactivate_coverage_index()

    @property
    def coverage_index_is_valid(self):
        return self._coverage_index_valid

    def activate_coverage_index(self):
        self._coverage_index_valid = True

    def deactivate_coverage_index(self):
        self._coverage_index_valid = False

    def coverage_index(
        self,
        outer_type: Type[Union[Annotation, AudioAnnotation]],
        inner_type: Type[EntryType],
    ) -> Optional[Dict[int, Set[int]]]:
        r"""Get the coverage index from ``outer_type`` to ``inner_type``.

        Args:
            outer_type: an annotation or `AudioAnnotation` type.
            inner_type: an entry type.

        Returns:
            If the coverage index does not exist, return `None`. Otherwise,
            return a dict.
        """
        if not self.coverage_index_is_valid:
            return None
        return self._coverage_index.get((outer_type, inner_type))

    def get_covered(
        self,
        data_pack: DataPack,
        context_annotation: Union[Annotation, AudioAnnotation],
        inner_type: Type[EntryType],
    ) -> Set[int]:
        """
        Get the entries covered by a certain context annotation

        Args:
            data_pack: The data pack to search for.
            context_annotation: The context annotation to search in.
            inner_type: The inner type to be searched for.

        Returns:
            Entry ID of type `inner_type` that is covered by
            `context_annotation`.
        """
        context_type = context_annotation.__class__
        if self.coverage_index(context_type, inner_type) is None:
            self.build_coverage_index(data_pack, context_type, inner_type)
        assert self._coverage_index is not None
        return self._coverage_index.get((context_type, inner_type), {}).get(
            context_annotation.tid, set()
        )

    def build_coverage_index(
        self,
        data_pack: DataPack,
        outer_type: Type[Union[Annotation, AudioAnnotation]],
        inner_type: Type[EntryType],
    ):
        r"""Build the coverage index from ``outer_type`` to ``inner_type``.

        Args:
            data_pack: The data pack to build coverage for.
            outer_type: an annotation or `AudioAnnotation` type.
            inner_type: an entry type, can be Annotation, Link, Group,
                `AudioAnnotation`.
        """
        if not issubclass(
            inner_type, (Annotation, Link, Group, AudioAnnotation)
        ):
            raise ValueError(f"Do not support coverage index for {inner_type}.")

        if not self.coverage_index_is_valid:
            self._coverage_index = {}

        # prevent the index from being used during construction
        self.deactivate_coverage_index()

        # TODO: tests and documentations for the edge cases are missing. i.e. we
        #  are not clear about what would happen if the covered annotation
        #  is the same as the covering annotation, or if their spans are the
        #  same.
        self._coverage_index[(outer_type, inner_type)] = {}
        for range_annotation in data_pack.get_entries_of(outer_type):
            if isinstance(range_annotation, (Annotation, AudioAnnotation)):
                entries = data_pack.get(inner_type, range_annotation)
                entry_ids = {e.tid for e in entries}
                self._coverage_index[(outer_type, inner_type)][
                    range_annotation.tid
                ] = entry_ids

        self.activate_coverage_index()

    def have_overlap(
        self,
        entry1: Union[Annotation, int, AudioAnnotation],
        entry2: Union[Annotation, int, AudioAnnotation],
    ) -> bool:
        r"""Check whether the two annotations have overlap in span.

        Args:
            entry1: An
                :class:`Annotation` or :class:`AudioAnnotation` object to be
                checked, or the ``tid`` of the Annotation.
            entry2: Another
                :class:`Annotation` or :class:`AudioAnnotation` object to be
                checked, or the ``tid`` of the Annotation.
        """
        entry1_: Union[Annotation, AudioAnnotation] = (
            self._entry_index[entry1]
            if isinstance(entry1, (int, np.integer))
            else entry1
        )
        entry2_: Union[Annotation, AudioAnnotation] = (
            self._entry_index[entry2]
            if isinstance(entry2, (int, np.integer))
            else entry2
        )

        if not isinstance(entry1_, (Annotation, AudioAnnotation)):
            raise TypeError(
                f"'entry1' should be an instance of Annotation or `AudioAnnotation`,"
                f" but get {type(entry1)}"
            )

        if not isinstance(entry2_, (Annotation, AudioAnnotation)):
            raise TypeError(
                f"'entry2' should be an instance of Annotation or `AudioAnnotation`,"
                f" but get {type(entry2)}"
            )

        if (
            isinstance(entry1_, Annotation)
            and isinstance(entry2_, AudioAnnotation)
        ) or (
            isinstance(entry1_, AudioAnnotation)
            and isinstance(entry2_, Annotation)
        ):
            raise TypeError(
                "'entry1' and 'entry2' should be the same type of entry, "
                f"but get type(entry1)={type(entry1_)}, "
                f"typr(entry2)={type(entry2_)}"
            )

        return not (
            entry1_.begin >= entry2_.end or entry1_.end <= entry2_.begin
        )

    def in_span(self, inner_entry: Union[int, Entry], span: Span) -> bool:
        r"""Check whether the ``inner entry`` is within the given ``span``. The
        criterion are as followed:

        Annotation entries: they are considered in a span if the
        begin is not smaller than `span.begin` and the end is not larger than
        `span.end`.

        Link entries: if the parent and child of the links are both
        `Annotation` type, this link will be considered in span if both parent
        and child are :meth:`~forte.data.data_pack.DataIndex.in_span` of the
        provided `span`. If either the parent and
        the child is not of type `Annotation`, this function will always return
        `False`.

        Group entries: if the child type of the group is `Annotation` type,
        then the group will be considered in span if all the elements are
        :meth:`~forte.data.data_pack.DataIndex.in_span` of the provided `span`.
        If the child type is not `Annotation`
        type, this function will always return `False`.

        Other entries (i.e Generics and `AudioAnnotation`): they will not be
        considered :meth:`~forte.data.data_pack.DataIndex.in_span` of any
        spans. The function will always return
        `False`.

        Args:
            inner_entry: The inner entry object to be checked
             whether it is within ``span``. The argument can be the entry id
             or the entry object itself.
            span: A :class:`~forte.data.span.Span` object to be checked. We will check
                whether the ``inner_entry`` is within this span.

        Returns:
            True if the `inner_entry` is considered to be in span of the
            provided span.
        """
        # The reason of this check is that the get_data method will use numpy
        # integers. This might create problems when other unexpected integers
        # are used.
        if isinstance(inner_entry, (int, np.integer)):
            inner_entry = self._entry_index[inner_entry]

        inner_begin = -1
        inner_end = -1

        if isinstance(inner_entry, Annotation):
            inner_begin = inner_entry.begin
            inner_end = inner_entry.end
        elif isinstance(inner_entry, Link):
            if not issubclass(inner_entry.ParentType, Annotation):
                return False

            if not issubclass(inner_entry.ChildType, Annotation):
                return False

            child = inner_entry.get_child()
            parent = inner_entry.get_parent()

            if not isinstance(child, Annotation) or not isinstance(
                parent, Annotation
            ):
                # Cannot check in_span for non-annotations.
                return False

            child_: Annotation = child
            parent_: Annotation = parent

            inner_begin = min(child_.begin, parent_.begin)
            inner_end = max(child_.end, parent_.end)
        elif isinstance(inner_entry, Group):
            if not issubclass(inner_entry.MemberType, Annotation):
                return False

            for mem in inner_entry.get_members():
                mem_: Annotation = mem  # type: ignore
                if inner_begin == -1:
                    inner_begin = mem_.begin
                inner_begin = min(inner_begin, mem_.begin)
                inner_end = max(inner_end, mem_.end)
        else:
            # Generics, AudioAnnotation, or other user defined types will not
            # be check here.
            return False
        return inner_begin >= span.begin and inner_end <= span.end

    def in_audio_span(self, inner_entry: Union[int, Entry], span: Span) -> bool:
        r"""Check whether the ``inner entry`` is within the given audio span.
        This method is identical to
        :meth::meth:`~forte.data.data_pack.DataIndex.in_span` except that it
        operates on
        the audio payload of datapack. The criterion are as followed:

        `AudioAnnotation` entries: they are considered in a span if the
        begin is not smaller than `span.begin` and the end is not larger than
        `span.end`.

        Link entries: if the parent and child of the links are both
        `AudioAnnotation` type, this link will be considered in span if both
        parent and child are :meth:`~forte.data.data_pack.DataIndex.in_span` of
        the provided `span`. If either the
        parent and the child is not of type `AudioAnnotation`, this function
        will always return `False`.

        Group entries: if the child type of the group is `AudioAnnotation`
        type,
        then the group will be considered in span if all the elements are
        :meth:`~forte.data.data_pack.DataIndex.in_span` of the provided `span`.
        If the child type is not
        `AudioAnnotation` type, this function will always return `False`.

        Other entries (i.e Generics and Annotation): they will not be
        considered
        :meth:`~forte.data.data_pack.DataIndex.in_span` of any spans. The
        function will always return `False`.

        Args:
            inner_entry: The inner entry object to be checked
                whether it is within ``span``. The argument can be the entry id
                or the entry object itself.
            span: A :class:`~forte.data.span.Span` object to be checked.
                We will check whether the ``inner_entry`` is within this span.

        Returns:
            True if the `inner_entry` is considered to be in span of the
            provided span.
        """
        # The reason of this check is that the get_data method will use numpy
        # integers. This might create problems when other unexpected integers
        # are used.
        if isinstance(inner_entry, (int, np.integer)):
            inner_entry = self._entry_index[inner_entry]

        inner_begin = -1
        inner_end = -1

        if isinstance(inner_entry, AudioAnnotation):
            inner_begin = inner_entry.begin
            inner_end = inner_entry.end
        elif isinstance(inner_entry, Link):
            if not (
                issubclass(inner_entry.ParentType, AudioAnnotation)
                and issubclass(inner_entry.ChildType, AudioAnnotation)
            ):
                return False

            child = inner_entry.get_child()
            parent = inner_entry.get_parent()

            if not isinstance(child, AudioAnnotation) or not isinstance(
                parent, AudioAnnotation
            ):
                # Cannot check in_span for non-AudioAnnotation.
                return False

            child_: AudioAnnotation = child
            parent_: AudioAnnotation = parent

            inner_begin = min(child_.begin, parent_.begin)
            inner_end = max(child_.end, parent_.end)
        elif isinstance(inner_entry, Group):
            if not issubclass(inner_entry.MemberType, AudioAnnotation):
                return False

            for mem in inner_entry.get_members():
                mem_: AudioAnnotation = mem  # type: ignore
                if inner_begin == -1:
                    inner_begin = mem_.begin
                inner_begin = min(inner_begin, mem_.begin)
                inner_end = max(inner_end, mem_.end)
        else:
            # Generics, Annotation, or other user defined types will not be
            # check here.
            return False
<<<<<<< HEAD
        return inner_begin >= span.begin and inner_end <= span.end


class EntryConverter:
    r"""
    Facilitate the conversion between entry data in list format from
    ``DataStore`` and entry class object.
    """

    def __init__(self) -> None:
        # Mapping from entry's tid to the entry objects for caching
        self._entry_dict: Dict[int, Entry] = {}

    def save_entry_object(
        self, entry: Entry, pack: DataPack, allow_duplicate: bool = True
    ):
        """
        Save an existing entry object into DataStore.
        """
        # Check if the entry is already stored
        data_store_ref = pack._data_store  # pylint: disable=protected-access
        try:
            data_store_ref.get_entry(tid=entry.tid)
            logger.info(
                "The entry with tid=%d is already saved into DataStore",
                entry.tid,
            )
            return
        except KeyError:
            # The entry is not found in DataStore
            pass

        # Create a new registry in DataStore based on entry's type
        if isinstance(entry, Annotation):
            data_store_ref.add_entry_raw(
                type_name=entry.entry_type(),
                attribute_data=[entry.begin, entry.end],
                base_class=Annotation,
                tid=entry.tid,
                allow_duplicate=allow_duplicate,
            )
        elif isinstance(entry, Link):
            data_store_ref.add_entry_raw(
                type_name=entry.entry_type(),
                attribute_data=[entry.parent, entry.child],
                base_class=Link,
                tid=entry.tid,
            )
        elif isinstance(entry, Group):
            data_store_ref.add_entry_raw(
                type_name=entry.entry_type(),
                attribute_data=[get_full_module_name(entry.MemberType), []],
                base_class=Group,
                tid=entry.tid,
            )
        elif isinstance(entry, Generics):
            data_store_ref.add_entry_raw(
                type_name=entry.entry_type(),
                attribute_data=[None, None],
                base_class=Generics,
                tid=entry.tid,
            )
        elif isinstance(entry, AudioAnnotation):
            data_store_ref.add_entry_raw(
                type_name=entry.entry_type(),
                attribute_data=[entry.begin, entry.end],
                base_class=AudioAnnotation,
                tid=entry.tid,
                allow_duplicate=allow_duplicate,
            )
        elif isinstance(entry, ImageAnnotation):
            data_store_ref.add_entry_raw(
                type_name=entry.entry_type(),
                attribute_data=[entry.image_payload_idx, None],
                base_class=ImageAnnotation,
                tid=entry.tid,
                allow_duplicate=allow_duplicate,
            )
        elif isinstance(entry, Grids):
            data_store_ref.add_entry_raw(
                type_name=entry.entry_type(),
                attribute_data=[entry.image_payload_idx, None],
                base_class=Grids,
                tid=entry.tid,
                allow_duplicate=allow_duplicate,
            )

        else:
            raise ValueError(
                f"Invalid entry type {type(entry)}. A valid entry "
                f"should be an instance of Annotation, Link, Group, Generics "
                "or AudioAnnotation."
            )

        # Store all the dataclass attributes to DataStore
        for attribute in entry.__dataclass_fields__:
            value = getattr(entry, attribute, None)
            if not value:
                continue
            if isinstance(value, Entry):
                value = value.tid
            elif isinstance(value, FDict):
                value = {key: val.tid for key, val in value.items()}
            elif isinstance(value, FList):
                value = [val.tid for val in value]
            data_store_ref.set_attribute(
                tid=entry.tid, attr_name=attribute, attr_value=value
            )

        # Cache the stored entry and its tid
        self._entry_dict[entry.tid] = entry

    def get_entry_object(self, tid: int, pack: DataPack) -> EntryType:
        """
        Convert a tid to its corresponding entry object.
        """

        # Check if the tid is cached
        if tid in self._entry_dict:
            return self._entry_dict[tid]  # type: ignore

        data_store_ref = pack._data_store  # pylint: disable=protected-access
        entry_data, entry_type = data_store_ref.get_entry(tid=tid)
        entry_class = get_class(entry_type)
        entry: Entry
        # Here the entry arguments are optional (begin, end, parent, ...) and
        # the value can be arbitrary since they will all be routed to DataStore.
        if issubclass(entry_class, (Annotation, AudioAnnotation)):
            entry = entry_class(pack=pack, begin=0, end=0)
        elif issubclass(entry_class, (Link, Group, Generics)):
            entry = entry_class(pack=pack)
        else:
            raise ValueError(
                f"Invalid entry type {type(entry_class)}. A valid entry "
                f"should be an instance of Annotation, Link, Group, Generics "
                "or AudioAnnotation."
            )

        # TODO: Remove the new tid and direct the entry object to the correct
        # tid. The implementation here is a little bit hacky. Will need a stable
        # solution in future.
        # pylint: disable=protected-access
        if entry.tid in self._entry_dict:
            self._entry_dict.pop(entry.tid)
        if entry.tid in pack._pending_entries:
            pack._pending_entries.pop(entry.tid)
        data_store_ref.delete_entry(tid=entry.tid)
        entry._tid = entry_data[TID_INDEX]

        self._entry_dict[tid] = entry
        return entry  # type: ignore
=======
        return inner_begin >= span.begin and inner_end <= span.end
>>>>>>> 330a6671
<|MERGE_RESOLUTION|>--- conflicted
+++ resolved
@@ -1784,158 +1784,4 @@
             # Generics, Annotation, or other user defined types will not be
             # check here.
             return False
-<<<<<<< HEAD
-        return inner_begin >= span.begin and inner_end <= span.end
-
-
-class EntryConverter:
-    r"""
-    Facilitate the conversion between entry data in list format from
-    ``DataStore`` and entry class object.
-    """
-
-    def __init__(self) -> None:
-        # Mapping from entry's tid to the entry objects for caching
-        self._entry_dict: Dict[int, Entry] = {}
-
-    def save_entry_object(
-        self, entry: Entry, pack: DataPack, allow_duplicate: bool = True
-    ):
-        """
-        Save an existing entry object into DataStore.
-        """
-        # Check if the entry is already stored
-        data_store_ref = pack._data_store  # pylint: disable=protected-access
-        try:
-            data_store_ref.get_entry(tid=entry.tid)
-            logger.info(
-                "The entry with tid=%d is already saved into DataStore",
-                entry.tid,
-            )
-            return
-        except KeyError:
-            # The entry is not found in DataStore
-            pass
-
-        # Create a new registry in DataStore based on entry's type
-        if isinstance(entry, Annotation):
-            data_store_ref.add_entry_raw(
-                type_name=entry.entry_type(),
-                attribute_data=[entry.begin, entry.end],
-                base_class=Annotation,
-                tid=entry.tid,
-                allow_duplicate=allow_duplicate,
-            )
-        elif isinstance(entry, Link):
-            data_store_ref.add_entry_raw(
-                type_name=entry.entry_type(),
-                attribute_data=[entry.parent, entry.child],
-                base_class=Link,
-                tid=entry.tid,
-            )
-        elif isinstance(entry, Group):
-            data_store_ref.add_entry_raw(
-                type_name=entry.entry_type(),
-                attribute_data=[get_full_module_name(entry.MemberType), []],
-                base_class=Group,
-                tid=entry.tid,
-            )
-        elif isinstance(entry, Generics):
-            data_store_ref.add_entry_raw(
-                type_name=entry.entry_type(),
-                attribute_data=[None, None],
-                base_class=Generics,
-                tid=entry.tid,
-            )
-        elif isinstance(entry, AudioAnnotation):
-            data_store_ref.add_entry_raw(
-                type_name=entry.entry_type(),
-                attribute_data=[entry.begin, entry.end],
-                base_class=AudioAnnotation,
-                tid=entry.tid,
-                allow_duplicate=allow_duplicate,
-            )
-        elif isinstance(entry, ImageAnnotation):
-            data_store_ref.add_entry_raw(
-                type_name=entry.entry_type(),
-                attribute_data=[entry.image_payload_idx, None],
-                base_class=ImageAnnotation,
-                tid=entry.tid,
-                allow_duplicate=allow_duplicate,
-            )
-        elif isinstance(entry, Grids):
-            data_store_ref.add_entry_raw(
-                type_name=entry.entry_type(),
-                attribute_data=[entry.image_payload_idx, None],
-                base_class=Grids,
-                tid=entry.tid,
-                allow_duplicate=allow_duplicate,
-            )
-
-        else:
-            raise ValueError(
-                f"Invalid entry type {type(entry)}. A valid entry "
-                f"should be an instance of Annotation, Link, Group, Generics "
-                "or AudioAnnotation."
-            )
-
-        # Store all the dataclass attributes to DataStore
-        for attribute in entry.__dataclass_fields__:
-            value = getattr(entry, attribute, None)
-            if not value:
-                continue
-            if isinstance(value, Entry):
-                value = value.tid
-            elif isinstance(value, FDict):
-                value = {key: val.tid for key, val in value.items()}
-            elif isinstance(value, FList):
-                value = [val.tid for val in value]
-            data_store_ref.set_attribute(
-                tid=entry.tid, attr_name=attribute, attr_value=value
-            )
-
-        # Cache the stored entry and its tid
-        self._entry_dict[entry.tid] = entry
-
-    def get_entry_object(self, tid: int, pack: DataPack) -> EntryType:
-        """
-        Convert a tid to its corresponding entry object.
-        """
-
-        # Check if the tid is cached
-        if tid in self._entry_dict:
-            return self._entry_dict[tid]  # type: ignore
-
-        data_store_ref = pack._data_store  # pylint: disable=protected-access
-        entry_data, entry_type = data_store_ref.get_entry(tid=tid)
-        entry_class = get_class(entry_type)
-        entry: Entry
-        # Here the entry arguments are optional (begin, end, parent, ...) and
-        # the value can be arbitrary since they will all be routed to DataStore.
-        if issubclass(entry_class, (Annotation, AudioAnnotation)):
-            entry = entry_class(pack=pack, begin=0, end=0)
-        elif issubclass(entry_class, (Link, Group, Generics)):
-            entry = entry_class(pack=pack)
-        else:
-            raise ValueError(
-                f"Invalid entry type {type(entry_class)}. A valid entry "
-                f"should be an instance of Annotation, Link, Group, Generics "
-                "or AudioAnnotation."
-            )
-
-        # TODO: Remove the new tid and direct the entry object to the correct
-        # tid. The implementation here is a little bit hacky. Will need a stable
-        # solution in future.
-        # pylint: disable=protected-access
-        if entry.tid in self._entry_dict:
-            self._entry_dict.pop(entry.tid)
-        if entry.tid in pack._pending_entries:
-            pack._pending_entries.pop(entry.tid)
-        data_store_ref.delete_entry(tid=entry.tid)
-        entry._tid = entry_data[TID_INDEX]
-
-        self._entry_dict[tid] = entry
-        return entry  # type: ignore
-=======
-        return inner_begin >= span.begin and inner_end <= span.end
->>>>>>> 330a6671
+        return inner_begin >= span.begin and inner_end <= span.end