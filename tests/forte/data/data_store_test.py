--- conflicted
+++ resolved
@@ -48,31 +48,12 @@
         # Sentence entries have tid 9999, 1234567.
         # The type id for Document is 0, Sentence is 1.
 
-<<<<<<< HEAD
-<<<<<<< HEAD
-        self.data_store._DataStore__type_dict = {
-            0: "ft.onto.base_ontology.Document",
-            1: "ft.onto.base_ontology.Sentence",
-            2: "forte.data.ontology.core.Entry",
-            3: "ft.onto.base_ontology.CoreferenceGroup"
-        }
-
-        self.data_store._DataStore__type_rev = {
-=======
         self.data_store._DataStore__type_index_dict = {
->>>>>>> master
             "ft.onto.base_ontology.Document": 0,
             "ft.onto.base_ontology.Sentence": 1,
             "forte.data.ontology.core.Entry": 2,
             "ft.onto.base_ontology.CoreferenceGroup": 3,
         }
-=======
-        # self.data_store._DataStore__type_index_dict = {
-        #     "ft.onto.base_ontology.Document": 0,
-        #     "ft.onto.base_ontology.Sentence": 1,
-        #     "forte.data.ontology.core.Entry": 2,
-        # }
->>>>>>> 61651e4d
 
         self.data_store._DataStore__elements = {
             "ft.onto.base_ontology.Document":
@@ -122,24 +103,8 @@
                     ],
                 ]),
             # empty list corresponds to Entry, test only
-<<<<<<< HEAD
-            [],
-            # list corresponds to CoreferenceGroup
-            SortedList([
-                [
-                    1,
-                    [9999, 1234567],
-                    10123,
-                    3,
-                    Sentence,
-                    0,
-                ],
-            ]),
-        ]
-=======
             "forte.data.ontology.core.Entry": SortedList([]),
         }
->>>>>>> 61651e4d
         self.data_store._DataStore__entry_dict = {
             1234: [
                 0,
@@ -274,13 +239,8 @@
         self.assertEqual(instances[1][2], 3456)
 
         # get all entries
-<<<<<<< HEAD
-        instances = list(self.data_store.get(2))
-        self.assertEqual(len(instances), 5)
-=======
         instances = list(self.data_store.get("forte.data.ontology.core.Entry"))
         self.assertEqual(len(instances), 4)
->>>>>>> master
 
         # get entries without subclasses
         instances = list(self.data_store.get("forte.data.ontology.core.Entry", include_sub_type=False))
