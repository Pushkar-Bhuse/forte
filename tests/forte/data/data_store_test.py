# Copyright 2019 The Forte Authors. All Rights Reserved.
#
# Licensed under the Apache License, Version 2.0 (the "License");
# you may not use this file except in compliance with the License.
# You may obtain a copy of the License at
#
#      http://www.apache.org/licenses/LICENSE-2.0
#
# Unless required by applicable law or agreed to in writing, software
# distributed under the License is distributed on an "AS IS" BASIS,
# WITHOUT WARRANTIES OR CONDITIONS OF ANY KIND, either express or implied.
# See the License for the specific language governing permissions and
# limitations under the License.
"""
Unit tests for data store related operations.
"""

import os
import logging
import unittest
import copy

from ft.onto.base_ontology import Document, Sentence
from sortedcontainers import SortedList
from typing import List, Optional, Dict, Union
from dataclasses import dataclass
from forte.data.data_store import DataStore
from forte.data.ontology.top import (
    Annotation,
    Generics,
    AudioAnnotation,
    Group,
    Link,
    MultiPackGeneric,
    MultiPackGroup,
    MultiPackLink,
)
from forte.data.data_pack import DataPack
from forte.common import constants
from forte.data.ontology.core import FDict
from ft.onto.base_ontology import Classification


logging.basicConfig(level=logging.DEBUG)


@dataclass
class TokenTest(Annotation):
    """
    A span based annotation :class:`Tokentest`, used to represent a token or a word.
    Attributes:
        pos (Optional[str]):
        ud_xpos (Optional[str]):
        lemma (Optional[str]):
        chunk (Optional[str]):
        ner (Optional[str]):
        sense (Optional[str]):
        is_root (Optional[bool]):
        ud_features (Dict[str, str]):
        ud_misc (Dict[str, str]):
    """

    pos: Optional[str]
    ud_xpos: Optional[str]
    lemma: Optional[str]
    chunk: Optional[str]
    ner: Optional[str]
    sense: Optional[str]
    is_root: Optional[bool]
    ud_features: Dict[str, str]
    ud_misc: Dict[str, str]

    def __init__(self, pack: DataPack, begin: int, end: int):
        super().__init__(pack, begin, end)
        self.pos: Optional[str] = None
        self.ud_xpos: Optional[str] = None
        self.lemma: Optional[str] = None
        self.chunk: Optional[str] = None
        self.ner: Optional[str] = None
        self.sense: Optional[str] = None
        self.is_root: Optional[bool] = None
        self.ud_features: Dict[str, str] = dict()
        self.ud_misc: Dict[str, str] = dict()


@dataclass
class TitleTest(Annotation):
    """
    A span based annotation `Title`, normally used to represent a title.
    """

    def __init__(self, pack: DataPack, begin: int, end: int):
        super().__init__(pack, begin, end)


@dataclass
class MetricTest(Generics):
    """
    A base metric entity, all metric entities should inherit from it.
    Attributes:
        metric_name (Optional[str]):
    """

    metric_name: Optional[str]

    def __init__(self, pack: DataPack):
        super().__init__(pack)
        self.metric_name: Optional[str] = None


@dataclass
class SingleMetricTest(MetricTest):
    """
    A single metric entity, used to present a metric of one float (e.g. accuracy).
    Attributes:
        value (Optional[float]):
    """

    value: Optional[float]

    def __init__(self, pack: DataPack):
        super().__init__(pack)
        self.value: Optional[float] = None


class DataStoreTest(unittest.TestCase):
    def setUp(self) -> None:
        self.data_store = DataStore()
        # attribute fields for Document and Sentence entries
        self.reference_type_attributes = {
            "ft.onto.base_ontology.Document": {
                "attributes": {
<<<<<<< HEAD
                    "begin": 2,
                    "end": 3,
                    "payload_idx": 4,
                    "document_class": 5,
                    "sentiment": 6,
                    "classifications": 7,
=======
                    "document_class": {"index": 4, "type": (list, (str,))},
                    "sentiment": {"index": 5, "type": (dict, (str, float))},
                    "classifications": {
                        "index": 6,
                        "type": (FDict, (str, Classification)),
                    },
>>>>>>> c22fecb5
                },
                "parent_class": set(),
            },
            "ft.onto.base_ontology.Sentence": {
                "attributes": {
<<<<<<< HEAD
                    "begin": 2,
                    "end": 3,
                    "payload_idx": 4,
                    "speaker": 5,
                    "part_id": 6,
                    "sentiment": 7,
                    "classification": 8,
                    "classifications": 9,
=======
                    "speaker": {
                        "index": 4,
                        "type": (Union, (str, type(None))),
                    },
                    "part_id": {
                        "index": 5,
                        "type": (Union, (int, type(None))),
                    },
                    "sentiment": {"index": 6, "type": (dict, (str, float))},
                    "classification": {
                        "index": 7,
                        "type": (dict, (str, float)),
                    },
                    "classifications": {
                        "index": 8,
                        "type": (FDict, (str, Classification)),
                    },
>>>>>>> c22fecb5
                },
                "parent_class": set(),
            },
            "forte.data.ontology.top.Annotation": {
                "attributes": {"begin": 2, "end": 3, "payload_idx": 4},
                "parent_class": {"Entry"},
            },
        }

        self.base_type_attributes = {
            "forte.data.ontology.top.Generics": {"parent_class": {"Entry"}},
            "forte.data.ontology.top.Link": {"parent_class": {"BaseLink"}},
            "forte.data.ontology.top.Group": {
                "parent_class": {"Entry", "BaseGroup"}
            },
            "forte.data.ontology.top.MultiPackGeneric": {
                "parent_class": {"Entry", "MultiEntry"}
            },
            "forte.data.ontology.top.MultiPackLink": {
                "parent_class": {"MultiEntry", "BaseLink"}
            },
            "forte.data.ontology.top.MultiPackGroup": {
                "parent_class": {"Entry", "MultiEntry", "BaseGroup"}
            },
            "forte.data.ontology.top.Query": {"parent_class": {"Generics"}},
            "forte.data.ontology.top.AudioAnnotation": {
                "parent_class": {"Entry"}
            },
        }

        DataStore._type_attributes["ft.onto.base_ontology.Document"] = {
            "attributes": {
<<<<<<< HEAD
                "begin": 2,
                "end": 3,
                "payload_idx": 4,
                "document_class": 5,
                "sentiment": 6,
                "classifications": 7,
=======
                "document_class": {"index": 4, "type": (list, (str,))},
                "sentiment": {"index": 5, "type": (dict, (str, float))},
                "classifications": {
                    "index": 6,
                    "type": (FDict, (str, Classification)),
                },
>>>>>>> c22fecb5
            },
            "parent_class": set(),
        }

        DataStore._type_attributes["ft.onto.base_ontology.Sentence"] = {
            "attributes": {
<<<<<<< HEAD
                "begin": 2,
                "end": 3,
                "payload_idx": 4,
                "speaker": 5,
                "part_id": 6,
                "sentiment": 7,
                "classification": 8,
                "classifications": 9,
=======
                "speaker": {
                    "index": 4,
                    "type": (Union, (str, type(None))),
                },
                "part_id": {
                    "index": 5,
                    "type": (Union, (int, type(None))),
                },
                "sentiment": {"index": 6, "type": (dict, (str, float))},
                "classification": {"index": 7, "type": (dict, (str, float))},
                "classifications": {
                    "index": 8,
                    "type": (FDict, (str, Classification)),
                },
>>>>>>> c22fecb5
            },
            "parent_class": set(),
        }

        DataStore._type_attributes["forte.data.ontology.top.Annotation"] = {
            "attributes": {"begin": 2, "end": 3, "payload_idx": 4},
            "parent_class": {"Entry"},
        }
        # The order is [Document, Sentence]. Initialize 2 entries in each list.
        # Document entries have tid 1234, 3456.
        # Sentence entries have tid 9999, 1234567.
        # The type id for Document is 0, Sentence is 1.

        ref1 = [
            1234,
            "ft.onto.base_ontology.Document",
            0,
            5,
            0,
            [],
            {"Positive": 0},
            {},
        ]
        ref2 = [
            3456,
            "ft.onto.base_ontology.Document",
            10,
            25,
            1,
            ["Doc class A"],
            {"Negative": 0},
            {},
        ]
        ref3 = [
            9999,
            "ft.onto.base_ontology.Sentence",
            6,
            9,
            0,
            "teacher",
            1,
            {"Positive": 0},
            {},
            {},
        ]
        ref4 = [
            1234567,
            "ft.onto.base_ontology.Sentence",
            55,
            70,
            0,
            None,
            None,
            {"Negative": 0},
            {"Class C": 0},
            {},
        ]
        ref5 = [7654, "forte.data.ontology.top.Annotation", 10, 20, 0]

        sorting_fn = lambda s: (
            s[
                self.reference_type_attributes[
                    "forte.data.ontology.top.Annotation"
                ]["attributes"]["begin"]
            ],
            s[
                self.reference_type_attributes[
                    "forte.data.ontology.top.Annotation"
                ]["attributes"]["end"]
            ],
        )
        self.data_store._DataStore__elements = {
            "ft.onto.base_ontology.Document": SortedList(
                [ref1, ref2], key=sorting_fn
            ),
            "ft.onto.base_ontology.Sentence": SortedList(
                [ref3, ref4], key=sorting_fn
            ),
            # empty list corresponds to Entry, test only
            "forte.data.ontology.core.Entry": SortedList([]),
            "forte.data.ontology.top.Annotation": SortedList(
                [ref5], key=sorting_fn
            ),
            "forte.data.ontology.top.Group": [
                [
                    10123,
                    "forte.data.ontology.top.Group",
                    [9999, 1234567],
                    "ft.onto.base_ontology.Sentence",
                ],
                [
                    23456,
                    "forte.data.ontology.top.Group",
                    [1234, 3456],
                    "ft.onto.base_ontology.Document",
                ],
                [
                    34567,
                    "forte.data.ontology.top.Group",
                    [1234, 7654],
                    "forte.data.ontology.top.Annotation",
                ],
            ],
            "forte.data.ontology.top.Link": [
                [
                    88888,
                    "forte.data.ontology.top.Link",
                    "ft.onto.base_ontology.Sentence",
                    "ft.onto.base_ontology.Document",
                    9999,
                    1234,
                ],
            ],
        }
        self.data_store._DataStore__tid_ref_dict = {
            1234: ref1,
            3456: ref2,
            9999: ref3,
            1234567: ref4,
            7654: ref5,
        }
        self.data_store._DataStore__tid_idx_dict = {
            10123: ["forte.data.ontology.top.Group", 0],
            23456: ["forte.data.ontology.top.Group", 1],
            34567: ["forte.data.ontology.top.Group", 2],
            88888: ["forte.data.ontology.top.Link", 0],
        }

    def test_get_type_info(self):
        # initialize
        empty_data_store = DataStore()
        DataStore._type_attributes = {}
        # test get new type
        doc_attr_dict = empty_data_store._get_type_info(
            "ft.onto.base_ontology.Document"
        )
        empty_data_store._get_type_info("ft.onto.base_ontology.Sentence")
        self.assertEqual(len(empty_data_store._DataStore__elements), 0)

        self.assertEqual(
            DataStore._type_attributes["ft.onto.base_ontology.Sentence"],
            self.reference_type_attributes["ft.onto.base_ontology.Sentence"],
        )
        self.assertEqual(
            DataStore._type_attributes["ft.onto.base_ontology.Document"],
            self.reference_type_attributes["ft.onto.base_ontology.Document"],
        )
        # test the return value
        self.assertEqual(
            doc_attr_dict,
            DataStore._type_attributes["ft.onto.base_ontology.Document"],
        )

        # test get invalid type
        with self.assertRaisesRegex(
            ValueError, "Class not found in invalid.Type"
        ):
            empty_data_store._get_type_info("invalid.Type")
        self.assertTrue("invalid.Type" not in DataStore._type_attributes)

        # test get existing type
        doc_attr_dict = empty_data_store._get_type_info(
            "ft.onto.base_ontology.Document"
        )
        self.assertEqual(len(DataStore._type_attributes), 2)
        self.assertEqual(
            doc_attr_dict,
            DataStore._type_attributes["ft.onto.base_ontology.Document"],
        )

        # test get type info with ontology file input
        with self.assertRaisesRegex(
            RuntimeError,
            "DataStore is initialized with no existing types. Setting"
            "dynamically_add_type to False without providing onto_file_path"
            "will lead to no usable type in DataStore.",
        ):
            DataStore(dynamically_add_type=False)

        DataStore._type_attributes = self.reference_type_attributes
        # TODO: need more tests for ontology file input

    def test_entry_methods(self):
        sent_type = "ft.onto.base_ontology.Sentence"
        doc_type = "ft.onto.base_ontology.Document"
        ann_type = "forte.data.ontology.top.Annotation"
        group_type = "forte.data.ontology.top.Group"
        sent_list = list(self.data_store._DataStore__elements[sent_type])
        doc_list = list(self.data_store._DataStore__elements[doc_type])
        ann_list = list(
            self.data_store.co_iterator_annotation_like(
                list(self.data_store._get_all_subclass(ann_type, True))
            )
        )

        group_list = list(self.data_store._DataStore__elements[group_type])
        sent_entries = list(self.data_store.all_entries(sent_type))
        doc_entries = list(self.data_store.all_entries(doc_type))
        ann_entries = list(self.data_store.all_entries(ann_type))

        self.assertEqual(sent_list, sent_entries)
        self.assertEqual(doc_list, doc_entries)
        self.assertEqual(ann_list, ann_entries)

        self.assertEqual(self.data_store.num_entries(sent_type), len(sent_list))
        self.assertEqual(self.data_store.num_entries(doc_type), len(doc_list))
        self.assertEqual(
            self.data_store.num_entries(ann_type), len(ann_entries)
        )

        # remove two sentence
        self.data_store.delete_entry(9999)
        self.data_store.delete_entry(1234567)
        self.assertEqual(
            self.data_store.num_entries(sent_type), len(sent_list) - 2
        )
        self.assertEqual(
            self.data_store.num_entries(ann_type), len(ann_list) - 2
        )  # test parent entry count
        # add a sentence back and count
        add_count = 5
        for i in range(add_count):
            self.data_store.add_entry_raw(
                type_name="ft.onto.base_ontology.Sentence",
                attribute_data=[i, i + 1],
            )
        self.assertEqual(
            self.data_store.num_entries(sent_type),
            len(sent_list) - 2 + add_count,
        )
        self.assertEqual(
            self.data_store.num_entries(ann_type), len(ann_list) - 2 + add_count
        )  # test parent entry count

        # remove a group
        self.data_store.delete_entry(23456)
        num_group_entries = self.data_store.num_entries(group_type)
        self.assertEqual(num_group_entries, len(group_list) - 1)

    def test_co_iterator_annotation_like(self):
        type_names = [
            "ft.onto.base_ontology.Sentence",
            "ft.onto.base_ontology.Document",
        ]

        # test sort by begin index
        ordered_elements = [
            [
                1234,
                "ft.onto.base_ontology.Document",
                0,
                5,
                0,
                [],
                {"Positive": 0},
                {},
            ],
            [
                9999,
                "ft.onto.base_ontology.Sentence",
                6,
                9,
                0,
                "teacher",
                1,
                {"Positive": 0},
                {},
                {},
            ],
            [
                3456,
                "ft.onto.base_ontology.Document",
                10,
                25,
                1,
                ["Doc class A"],
                {"Negative": 0},
                {},
            ],
            [
                1234567,
                "ft.onto.base_ontology.Sentence",
                55,
                70,
                0,
                None,
                None,
                {"Negative": 0},
                {"Class C": 0},
                {},
            ],
        ]

        elements = list(self.data_store.co_iterator_annotation_like(type_names))
        self.assertEqual(elements, ordered_elements)

        # test sort by end index
        ordered_elements = [
            [
                1234,
                "ft.onto.base_ontology.Document",
                0,
                5,
                0,
                [],
                {"Positive": 0},
                {},
            ],
            [
                3456,
                "ft.onto.base_ontology.Document",
                0,
                25,
                1,
                ["Doc class A"],
                {"Negative": 0},
                {},
            ],
            [
                9999,
                "ft.onto.base_ontology.Sentence",
                6,
                9,
                0,
                "teacher",
                1,
                {"Positive": 0},
                {},
                {},
            ],
            [
                1234567,
                "ft.onto.base_ontology.Sentence",
                55,
                70,
                0,
                None,
                None,
                {"Negative": 0},
                {"Class C": 0},
                {},
            ],
        ]
        doc_tn = "ft.onto.base_ontology.Document"
        sent_tn = "ft.onto.base_ontology.Sentence"

        begin_idx = self.data_store._type_attributes[doc_tn][
            constants.TYPE_ATTR_KEY
        ]["begin"]

        self.data_store._DataStore__elements[doc_tn][0][begin_idx] = 0
        self.data_store._DataStore__elements[doc_tn][1][begin_idx] = 0
        elements = list(self.data_store.co_iterator_annotation_like(type_names))
        self.assertEqual(elements, ordered_elements)

        # test sort by input type_names
        ordered_elements1 = [
            [
                9999,
                "ft.onto.base_ontology.Sentence",
                0,
                5,
                0,
                "teacher",
                1,
                {"Positive": 0},
                {},
                {},
            ],
            [
                1234,
                "ft.onto.base_ontology.Document",
                0,
                5,
                0,
                [],
                {"Positive": 0},
                {},
            ],
            [
                3456,
                "ft.onto.base_ontology.Document",
                0,
                25,
                1,
                ["Doc class A"],
                {"Negative": 0},
                {},
            ],
            [
                1234567,
                "ft.onto.base_ontology.Sentence",
                55,
                70,
                0,
                None,
                None,
                {"Negative": 0},
                {"Class C": 0},
                {},
            ],
        ]
        ordered_elements2 = copy.deepcopy(ordered_elements1)
        ordered_elements2[0] = ordered_elements1[1]
        ordered_elements2[1] = ordered_elements1[0]

        begin_idx = self.data_store._type_attributes[sent_tn][
            constants.TYPE_ATTR_KEY
        ]["begin"]
        end_idx = self.data_store._type_attributes[sent_tn][
            constants.TYPE_ATTR_KEY
        ]["end"]

        self.data_store._DataStore__elements[sent_tn][0][begin_idx] = 0
        self.data_store._DataStore__elements[sent_tn][0][end_idx] = 5
        elements = list(self.data_store.co_iterator_annotation_like(type_names))
        self.assertEqual(elements, ordered_elements1)
        type_names.reverse()
        elements = list(self.data_store.co_iterator_annotation_like(type_names))
        self.assertEqual(elements, ordered_elements2)

        token_tn = "ft.onto.base_ontology.Token"
        # include Token to test non-exist list

        def value_err_fn():
            type_names.append(token_tn)
            list(self.data_store.co_iterator_annotation_like(type_names))

        self.assertRaises(ValueError, value_err_fn)

        # test iterate empty list
        def value_err_fn():
            type_names = [token_tn]
            list(self.data_store.co_iterator_annotation_like(type_names))

        self.assertRaises(ValueError, value_err_fn)

    def test_add_annotation_raw(self):

        # test add Document entry
        tid_doc: int = self.data_store.add_entry_raw(
            type_name="ft.onto.base_ontology.Document",
            attribute_data=[1,5],
        )

        # test add Sentence entry
        tid_sent: int = self.data_store.add_entry_raw(
            type_name="ft.onto.base_ontology.Sentence",
            attribute_data=[5,8],
        )
        num_doc = self.data_store.get_length("ft.onto.base_ontology.Document")

        num_sent = self.data_store.get_length("ft.onto.base_ontology.Sentence")

        self.assertEqual(num_doc, 3)
        self.assertEqual(num_sent, 3)
        self.assertEqual(len(self.data_store._DataStore__tid_ref_dict), 7)
        self.assertEqual(
            self.data_store.get_entry(tid=tid_doc)[0],
            [tid_doc, "ft.onto.base_ontology.Document", 1, 5, 0, [], {}, {}],
        )
        self.assertEqual(
            self.data_store.get_entry(tid=tid_sent)[0],
            [
                tid_sent,
                "ft.onto.base_ontology.Sentence",
                5,
                8,
                0,
                None,
                None,
                {},
                {},
                {},
            ],
        )

        # test add new annotation type
        tid_em: int = self.data_store.add_entry_raw(
            type_name="ft.onto.base_ontology.EntityMention",
            attribute_data=[10,12],
        )
        num_phrase = self.data_store.get_length(
            "ft.onto.base_ontology.EntityMention"
        )

        self.assertEqual(num_phrase, 1)
        self.assertEqual(len(self.data_store._DataStore__tid_ref_dict), 8)
        self.assertEqual(
            self.data_store.get_entry(tid=tid_em)[0],
            [tid_em, "ft.onto.base_ontology.EntityMention", 10, 12, 0, None],
        )

        # test add duplicate Sentence entry
        tid_sent_duplicate: int = self.data_store.add_entry_raw(
            type_name="ft.onto.base_ontology.Sentence",
            allow_duplicate=False,
            attribute_data=[5,8],
        )
        self.assertEqual(
            len(
                self.data_store._DataStore__elements[
                    "ft.onto.base_ontology.Sentence"
                ]
            ),
            num_sent,
        )
        self.assertEqual(tid_sent, tid_sent_duplicate)
        self.data_store.add_entry_raw(
            type_name="ft.onto.base_ontology.Sentence",
            allow_duplicate=False,
            attribute_data=[5,9],
        )
        self.assertEqual(
            len(
                self.data_store._DataStore__elements[
                    "ft.onto.base_ontology.Sentence"
                ]
            ),
            num_sent + 1,
        )

        # check add annotation raw with tid
        tid = 77
        self.data_store.add_entry_raw(
            type_name="ft.onto.base_ontology.Sentence",
            tid=tid,
            attribute_data=[0,1],
        )
        self.assertEqual(
            self.data_store.get_entry(tid=77)[0],
            [
                tid,
                "ft.onto.base_ontology.Sentence",
                0,
                1,
                0,
                None,
                None,
                {},
                {},
                {},
            ],
        )

    def test_add_audio_annotation_raw(self):
        # test add Document entry
        tid_recording: int = self.data_store.add_entry_raw(
            type_name="ft.onto.base_ontology.Recording",
            attribute_data=[1,5],
        )
        # test add Sentence entry
        tid_audio_utterance: int = self.data_store.add_entry_raw(
            type_name="ft.onto.base_ontology.AudioUtterance",
            attribute_data=[5,8],
        )
        tid_utterance: int = self.data_store.add_entry_raw(
            type_name="ft.onto.base_ontology.Utterance",
            attribute_data=[5,8],
        )
        # check number of Recording
        self.assertEqual(
            len(
                self.data_store._DataStore__elements[
                    "ft.onto.base_ontology.Recording"
                ]
            ),
            1,
        )
        # check number of AudioUtterance
        self.assertEqual(
            len(
                self.data_store._DataStore__elements[
                    "ft.onto.base_ontology.AudioUtterance"
                ]
            ),
            1,
        )
        # check number of Utterance
        self.assertEqual(
            len(
                self.data_store._DataStore__elements[
                    "ft.onto.base_ontology.Utterance"
                ]
            ),
            1,
        )
        tid = 77
        self.data_store.add_entry_raw(
            type_name="ft.onto.base_ontology.Recording",
            tid=tid,
            attribute_data=[0,1],
        )
        self.assertEqual(
            self.data_store.get_entry(tid=77)[0],
            [tid, "ft.onto.base_ontology.Recording", 0, 1, 0, []],
        )

    def test_add_generics_raw(self):
        # test add Document entry
        tid_generics: int = self.data_store.add_entry_raw(
            type_name="forte.data.ontology.top.Generics", attribute_data={}
        )
        # check number of Generics
        self.assertEqual(
            len(
                self.data_store._DataStore__elements[
                    "forte.data.ontology.top.Generics"
                ]
            ),
            1,
        )
        tid = 77
        self.data_store.add_entry_raw(
            type_name="forte.data.ontology.top.Generics",
            tid=tid,
        )
        self.assertEqual(
            self.data_store.get_entry(tid=77)[0],
            [tid, "forte.data.ontology.top.Generics"],
        )

    def test_add_link_raw(self):
        self.data_store.add_entry_raw(
            type_name="forte.data.ontology.top.Link",
            attribute_data=[Sentence, Document]
        )
        # check number of Link
        self.assertEqual(
            len(
                self.data_store._DataStore__elements[
                    "forte.data.ontology.top.Link"
                ]
            ),
            2,
        )

        # check add link with tid
        tid = 77
        self.data_store.add_entry_raw(
            type_name="forte.data.ontology.top.Link",
            attribute_data=[Sentence, Document],
            tid=tid,
        )
        self.assertEqual(
            self.data_store.get_entry(tid=77)[0],
            [
                tid,
                "forte.data.ontology.top.Link",
                "ft.onto.base_ontology.Sentence",
                "ft.onto.base_ontology.Document",
                None,
                None,
            ],
        )

    def test_add_group_raw(self):
        self.data_store.add_entry_raw(
            type_name="forte.data.ontology.top.Group",
            attribute_data=[Document],
        )
        # check number of Group
        self.assertEqual(
            len(
                self.data_store._DataStore__elements[
                    "forte.data.ontology.top.Group"
                ]
            ),
            4,
        )

        # check add group with tid
        tid = 77
        self.data_store.add_entry_raw(
            type_name="forte.data.ontology.top.Group",
            attribute_data=[Sentence],
            tid=tid,
        )
        self.assertEqual(
            self.data_store.get_entry(tid=77)[0],
            [
                tid,
                "forte.data.ontology.top.Group",
                [],
                "ft.onto.base_ontology.Sentence",
            ],
        )

    def test_add_multientry_raw(self):
        self.data_store.add_entry_raw(
            type_name="forte.data.ontology.top.MultiPackGeneric",
        )
        # check number of MultiPackGeneric
        self.assertEqual(
            len(
                self.data_store._DataStore__elements[
                    "forte.data.ontology.top.MultiPackGeneric"
                ]
            ),
            1,
        )

        self.data_store.add_entry_raw(
            type_name="forte.data.ontology.top.MultiPackGroup",
            attribute_data=[Sentence],
        )
        # check number of MultiPackGeneric
        self.assertEqual(
            len(
                self.data_store._DataStore__elements[
                    "forte.data.ontology.top.MultiPackGroup"
                ]
            ),
            1,
        )

        self.data_store.add_entry_raw(
            type_name="forte.data.ontology.top.MultiPackLink",
            attribute_data=[Sentence, Document]
        )
        # check number of MultiPackGeneric
        self.assertEqual(
            len(
                self.data_store._DataStore__elements[
                    "forte.data.ontology.top.MultiPackLink"
                ]
            ),
            1,
        )

        # check add MultiPackLink with tid
        tid = 77
        self.data_store.add_entry_raw(
            type_name="forte.data.ontology.top.MultiPackLink",
            attribute_data=[
                Sentence,
                Document
            ],
            tid=tid,
        )
        self.assertEqual(
            self.data_store.get_entry(tid=tid)[0],
            [
                tid,
                "forte.data.ontology.top.MultiPackLink",
                "ft.onto.base_ontology.Sentence",
                "ft.onto.base_ontology.Document",
                None,
                None,
            ],
        )

    def test_get_attribute(self):
        speaker = self.data_store.get_attribute(9999, "speaker")
        classifications = self.data_store.get_attribute(3456, "classifications")

        self.assertEqual(speaker, "teacher")
        self.assertEqual(classifications, {})

        # Entry with such tid does not exist
        with self.assertRaisesRegex(KeyError, "Entry with tid 1111 not found."):
            self.data_store.get_attribute(1111, "speaker")

        # Get attribute field that does not exist
        with self.assertRaisesRegex(
            KeyError, "ft.onto.base_ontology.Sentence has no class attribute."
        ):
            self.data_store.get_attribute(9999, "class")

    def test_set_attribute(self):
        # change attribute
        self.data_store.set_attribute(9999, "speaker", "student")
        # set attribute with originally none value
        self.data_store.set_attribute(1234, "document_class", "Class D")
        speaker = self.data_store.get_attribute(9999, "speaker")
        doc_class = self.data_store.get_attribute(1234, "document_class")

        self.assertEqual(speaker, "student")
        self.assertEqual(doc_class, "Class D")

        # Entry with such tid does not exist
        with self.assertRaisesRegex(KeyError, "Entry with tid 1111 not found."):
            self.data_store.set_attribute(1111, "speaker", "human")

        # Set attribute field that does not exist
        with self.assertRaisesRegex(
            KeyError, "ft.onto.base_ontology.Sentence has no speak attribute."
        ):
            self.data_store.set_attribute(9999, "speak", "human")

    def test_get_entry(self):
        sent = self.data_store.get_entry(1234567)
        self.assertEqual(
            sent,
            (
                [
                    1234567,
                    "ft.onto.base_ontology.Sentence",
                    55,
                    70,
                    0,
                    None,
                    None,
                    {"Negative": 0},
                    {"Class C": 0},
                    {},
                ],
                "ft.onto.base_ontology.Sentence",
            ),
        )

        # Entry with such tid does not exist
        with self.assertRaises(KeyError):
            for doc in self.data_store.get_entry(1111):
                print(doc)

    def test_get_entry_index(self):
        self.assertEqual(self.data_store.get_entry_index(1234567), 1)

        # Entry with such tid does not exist
        with self.assertRaises(KeyError):
            self.data_store.get_entry_index(1111)

    def test_get(self):
        # get document entries
        instances = list(self.data_store.get("ft.onto.base_ontology.Document"))
        # print(instances)
        self.assertEqual(len(instances), 2)
        # check tid
        self.assertEqual(instances[0][0], 1234)
        self.assertEqual(instances[1][0], 3456)

        # For types other than annotation, group or link, not support include_subtype
        instances = list(self.data_store.get("forte.data.ontology.core.Entry"))
        self.assertEqual(len(instances), 0)

        self.assertEqual(
            self.data_store.get_length("forte.data.ontology.core.Entry"), 0
        )

        # get annotations with subclasses and range annotation
        instances = list(
            self.data_store.get(
                "forte.data.ontology.top.Annotation", range_span=(1, 20)
            )
        )
        self.assertEqual(len(instances), 2)

        # get groups with subclasses
        instances = list(self.data_store.get("forte.data.ontology.top.Group"))
        self.assertEqual(len(instances), 3)

        # get groups with subclasses and range annotation
        instances = list(
            self.data_store.get(
                "forte.data.ontology.top.Group", range_span=(1, 20)
            )
        )
        self.assertEqual(len(instances), 0)

        # get links with subclasses
        instances = list(self.data_store.get("forte.data.ontology.top.Link"))
        self.assertEqual(len(instances), 1)

        # get links with subclasses and range annotation
        instances = list(
            self.data_store.get(
                "forte.data.ontology.top.Link", range_span=(0, 9)
            )
        )
        self.assertEqual(len(instances), 1)

        # get links with subclasses and range annotation
        instances = list(
            self.data_store.get(
                "forte.data.ontology.top.Link", range_span=(4, 11)
            )
        )
        self.assertEqual(len(instances), 0)

    def test_delete_entry(self):
        # delete annotation
        # has a total of 5 entries
        self.assertEqual(len(self.data_store._DataStore__tid_ref_dict), 5)
        self.data_store.delete_entry(1234567)
        self.data_store.delete_entry(1234)
        self.data_store.delete_entry(9999)
        # After 3 deletion. 5 left. (1 document, 1 annotation, 2 groups, 1 link)
        num_doc = self.data_store.get_length("ft.onto.base_ontology.Document")
        num_group = self.data_store.get_length("forte.data.ontology.top.Group")

        self.assertEqual(len(self.data_store._DataStore__tid_ref_dict), 2)
        self.assertEqual(num_doc, 1)
        self.assertEqual(num_group, 3)

        # delete group
        self.data_store.delete_entry(10123)
        self.assertEqual(len(self.data_store._DataStore__tid_idx_dict), 3)
        self.data_store.delete_entry(23456)
        self.data_store.delete_entry(34567)
        self.assertTrue(
            "forte.data.ontology.top.Group"
            not in self.data_store._DataStore__elements
        )

        # delete link
        self.assertTrue(
            "forte.data.ontology.top.Link"
            in self.data_store._DataStore__elements
        )

        self.data_store.delete_entry(88888)
        self.assertTrue(
            "forte.data.ontology.top.Link"
            not in self.data_store._DataStore__elements
        )

    def test_delete_entry_nonexist(self):
        # Entry tid does not exist; should raise a KeyError
        with self.assertRaises(KeyError):
            self.data_store.delete_entry(1000)

    def test_delete_entry_by_loc(self):
        self.data_store._delete_entry_by_loc(
            "ft.onto.base_ontology.Document", 1
        )
        # dict entry is not deleted; only delete entry in element list
        self.assertEqual(len(self.data_store._DataStore__tid_ref_dict), 5)
        self.assertEqual(
            self.data_store.get_length("ft.onto.base_ontology.Document"),
            1,
        )

        # index_id out of range
        with self.assertRaises(IndexError):
            self.data_store._delete_entry_by_loc(
                "ft.onto.base_ontology.Document", 1
            )

        # type_name does not exist
        with self.assertRaises(KeyError):
            self.data_store._delete_entry_by_loc(
                "ft.onto.base_ontology.EntityMention", 1
            )

    def test_is_annotation(self):
        test_type_name = "ft.onto.base_ontology.Sentence"
        is_annot = self.data_store._is_annotation(test_type_name)
        self.assertEqual(is_annot, True)

        test_type_name = "ft.onto.base_ontology.Dependency"
        is_annot = self.data_store._is_annotation(test_type_name)
        self.assertEqual(is_annot, False)

    def test_next_entry(self):
        next_ent = self.data_store.next_entry(1234)
        self.assertEqual(
            next_ent,
            [
                3456,
                "ft.onto.base_ontology.Document",
                10,
                25,
                1,
                ["Doc class A"],
                {"Negative": 0},
                {},
            ],
        )
        # Last entry in list does not have a next entry.
        self.assertIsNone(self.data_store.next_entry(3456))
        # Raise exception when tid does not exist
        with self.assertRaises(KeyError):
            self.data_store.next_entry(1111)

        prev_ent = self.data_store.prev_entry(3456)
        self.assertEqual(
            prev_ent,
            [
                1234,
                "ft.onto.base_ontology.Document",
                0,
                5,
                0,
                [],
                {"Positive": 0},
                {},
            ],
        )
        # First entry in list does not have a previous entry.
        self.assertIsNone(self.data_store.prev_entry(1234))
        # Raise exception when tid does not exist
        with self.assertRaises(KeyError):
            self.data_store.prev_entry(1111)

        # test next/prev with delete on group entries
        self.assertIsNone(self.data_store.prev_entry(10123))
        self.assertIsNone(self.data_store.next_entry(34567))
        self.assertIsNone(self.data_store.prev_entry(88888))
        self.assertIsNone(self.data_store.next_entry(88888))

        self.data_store.delete_entry(23456)
        next_ent = self.data_store.next_entry(10123)
        self.assertEqual(
            next_ent,
            [
                34567,
                "forte.data.ontology.top.Group",
                [1234, 7654],
                "forte.data.ontology.top.Annotation",
            ],
        )

        prev_ent = self.data_store.prev_entry(34567)
        self.assertEqual(
            prev_ent,
            [
                10123,
                "forte.data.ontology.top.Group",
                [9999, 1234567],
                "ft.onto.base_ontology.Sentence",
            ],
        )

        self.data_store.delete_entry(34567)
        self.assertIsNone(self.data_store.next_entry(10123))

    def test_get_entry_attribute_by_class(self):
        entry_name_attributes_dict = {
            "data_store_test.TokenTest": [
                "begin",
                "end",
                "payload_idx",
                "pos",
                "ud_xpos",
                "lemma",
                "chunk",
                "ner",
                "sense",
                "is_root",
                "ud_features",
                "ud_misc",
            ],
            "data_store_test.TitleTest": ["begin", "end", "payload_idx"],
            "data_store_test.SingleMetricTest": [
                "metric_name",
                "value",
            ],
        }
        for entry_name in entry_name_attributes_dict.keys():
            attribute_result = list(
                self.data_store._get_entry_attributes_by_class(entry_name)
            )
            self.assertEqual(
                attribute_result, entry_name_attributes_dict[entry_name]
            )

    def test_is_subclass(self):

        import forte

        self.assertEqual(
            DataStore._type_attributes["ft.onto.base_ontology.Document"][
                "parent_class"
            ],
            set(),
        )

        self.assertTrue(
            self.data_store._is_subclass(
                "ft.onto.base_ontology.Document",
                forte.data.ontology.top.Annotation,
            )
        )

        self.assertTrue(
            self.data_store._is_subclass(
                "ft.onto.base_ontology.Document", forte.data.ontology.core.Entry
            )
        )

        self.assertFalse(
            self.data_store._is_subclass(
                "ft.onto.base_ontology.Document", forte.data.ontology.top.Link
            )
        )

        self.assertEqual(
            DataStore._type_attributes["ft.onto.base_ontology.Document"][
                "parent_class"
            ],
            {
                "forte.data.ontology.top.Annotation",
                "forte.data.ontology.core.Entry",
            },
        )

        self.assertFalse(
            self.data_store._is_subclass(
                "ft.onto.base_ontology.Title",
                forte.data.ontology.top.Annotation,
                no_dynamic_subclass=True,
            )
        )

        DataStore._type_attributes["ft.onto.base_ontology.Title"][
            "parent_class"
        ].add("forte.data.ontology.top.Annotation")

        self.assertTrue(
            self.data_store._is_subclass(
                "ft.onto.base_ontology.Title",
                forte.data.ontology.top.Annotation,
                no_dynamic_subclass=True,
            )
        )
        DataStore._type_attributes["ft.onto.base_ontology.Title"][
            "parent_class"
        ].add("forte.data.ontology.top.Link")
        self.assertTrue(
            self.data_store._is_subclass(
                "ft.onto.base_ontology.Title", forte.data.ontology.top.Link
            )
        )

    def test_check_onto_file(self):

        expected_type_attributes = {
            "ft.onto.test.Description": {
                "attributes": {
<<<<<<< HEAD
                    "begin": 2,
                    "end": 3,
                    "payload_idx": 4,
                    "author": 5,
                    "passage_id": 6,
=======
                    "author": {"index": 4, "type": (type(None), (str,))},
                    "passage_id": {"index": 5, "type": (type(None), (str,))},
>>>>>>> c22fecb5
                },
                "parent_class": {"forte.data.ontology.top.Annotation"},
            },
            "ft.onto.test.EntityMention": {
                "attributes": {
<<<<<<< HEAD
                    "begin": 2,
                    "end": 3,
                    "payload_idx": 4,
                    "ner_type": 5,
=======
                    "ner_type": {"index": 4, "type": (type(None), (str,))},
>>>>>>> c22fecb5
                },
                "parent_class": {"forte.data.ontology.top.Annotation"},
            },
            "ft.onto.test.MedicalEntityMention": {
                "attributes": {
<<<<<<< HEAD
                    "begin": 2,
                    "end": 3,
                    "payload_idx": 4,
                    "ner_type": 5,
                    "umls_entities": 6,
                    "umls_link": 7,
=======
                    "umls_entities": {"index": 4, "type": (type(None), (int,))},
                    "umls_link": {"index": 5, "type": (type(None), (str,))},
>>>>>>> c22fecb5
                },
                "parent_class": {"ft.onto.test.EntityMention"},
            },
        }
        data_store_from_file = DataStore(
            onto_file_path=os.path.abspath(
                os.path.join(
                    os.path.dirname(os.path.abspath(__file__)),
                    "ontology/test_specs/test_check_onto_file.json",
                )
            )
        )
        # Check whether `_type_attributes` contains all items in `expected_type_attributes`
        union_dict: Dict = dict(
            data_store_from_file._type_attributes, **expected_type_attributes
        )
        self.assertDictEqual(data_store_from_file._type_attributes, union_dict)

        # DataStores share a static type_attribute dict.
        data_store_non_file = DataStore()
        self.assertDictEqual(
            data_store_non_file._type_attributes,
            data_store_from_file._type_attributes,
        )

    def test_entry_conversion(self):
        data_pack = DataPack()
        data_pack._data_store = self.data_store
        data_pack.set_text(
            "Forte is a data-centric framework designed to engineer complex ML workflows. Forte allows practitioners to build ML components in a composable and modular way. Behind the scene, it introduces DataPack, a standardized data structure for unstructured data, distilling good software engineering practices such as reusability, extensibility, and flexibility into ML solutions."
        )
        for tid in self.data_store._DataStore__tid_ref_dict:
            entry = data_pack._entry_converter.get_entry_object(
                tid=tid, pack=data_pack
            )
            for attribute in self.data_store._get_entry_attributes_by_class(
                self.data_store.get_entry(tid=tid)[1]
            ):
                entry_val = getattr(entry, attribute)
                ref_val = self.data_store.get_attribute(
                    tid=tid, attr_name=attribute
                )
                if isinstance(ref_val, (list, dict)):
                    continue
                self.assertEqual(entry_val, ref_val)


if __name__ == "__main__":
    unittest.main()<|MERGE_RESOLUTION|>--- conflicted
+++ resolved
@@ -130,36 +130,17 @@
         self.reference_type_attributes = {
             "ft.onto.base_ontology.Document": {
                 "attributes": {
-<<<<<<< HEAD
-                    "begin": 2,
-                    "end": 3,
-                    "payload_idx": 4,
-                    "document_class": 5,
-                    "sentiment": 6,
-                    "classifications": 7,
-=======
                     "document_class": {"index": 4, "type": (list, (str,))},
                     "sentiment": {"index": 5, "type": (dict, (str, float))},
                     "classifications": {
                         "index": 6,
                         "type": (FDict, (str, Classification)),
                     },
->>>>>>> c22fecb5
                 },
                 "parent_class": set(),
             },
             "ft.onto.base_ontology.Sentence": {
                 "attributes": {
-<<<<<<< HEAD
-                    "begin": 2,
-                    "end": 3,
-                    "payload_idx": 4,
-                    "speaker": 5,
-                    "part_id": 6,
-                    "sentiment": 7,
-                    "classification": 8,
-                    "classifications": 9,
-=======
                     "speaker": {
                         "index": 4,
                         "type": (Union, (str, type(None))),
@@ -177,7 +158,6 @@
                         "index": 8,
                         "type": (FDict, (str, Classification)),
                     },
->>>>>>> c22fecb5
                 },
                 "parent_class": set(),
             },
@@ -210,37 +190,18 @@
 
         DataStore._type_attributes["ft.onto.base_ontology.Document"] = {
             "attributes": {
-<<<<<<< HEAD
-                "begin": 2,
-                "end": 3,
-                "payload_idx": 4,
-                "document_class": 5,
-                "sentiment": 6,
-                "classifications": 7,
-=======
                 "document_class": {"index": 4, "type": (list, (str,))},
                 "sentiment": {"index": 5, "type": (dict, (str, float))},
                 "classifications": {
                     "index": 6,
                     "type": (FDict, (str, Classification)),
                 },
->>>>>>> c22fecb5
             },
             "parent_class": set(),
         }
 
         DataStore._type_attributes["ft.onto.base_ontology.Sentence"] = {
             "attributes": {
-<<<<<<< HEAD
-                "begin": 2,
-                "end": 3,
-                "payload_idx": 4,
-                "speaker": 5,
-                "part_id": 6,
-                "sentiment": 7,
-                "classification": 8,
-                "classifications": 9,
-=======
                 "speaker": {
                     "index": 4,
                     "type": (Union, (str, type(None))),
@@ -255,7 +216,6 @@
                     "index": 8,
                     "type": (FDict, (str, Classification)),
                 },
->>>>>>> c22fecb5
             },
             "parent_class": set(),
         }
@@ -1386,45 +1346,21 @@
         expected_type_attributes = {
             "ft.onto.test.Description": {
                 "attributes": {
-<<<<<<< HEAD
-                    "begin": 2,
-                    "end": 3,
-                    "payload_idx": 4,
-                    "author": 5,
-                    "passage_id": 6,
-=======
                     "author": {"index": 4, "type": (type(None), (str,))},
                     "passage_id": {"index": 5, "type": (type(None), (str,))},
->>>>>>> c22fecb5
                 },
                 "parent_class": {"forte.data.ontology.top.Annotation"},
             },
             "ft.onto.test.EntityMention": {
                 "attributes": {
-<<<<<<< HEAD
-                    "begin": 2,
-                    "end": 3,
-                    "payload_idx": 4,
-                    "ner_type": 5,
-=======
                     "ner_type": {"index": 4, "type": (type(None), (str,))},
->>>>>>> c22fecb5
                 },
                 "parent_class": {"forte.data.ontology.top.Annotation"},
             },
             "ft.onto.test.MedicalEntityMention": {
                 "attributes": {
-<<<<<<< HEAD
-                    "begin": 2,
-                    "end": 3,
-                    "payload_idx": 4,
-                    "ner_type": 5,
-                    "umls_entities": 6,
-                    "umls_link": 7,
-=======
                     "umls_entities": {"index": 4, "type": (type(None), (int,))},
                     "umls_link": {"index": 5, "type": (type(None), (str,))},
->>>>>>> c22fecb5
                 },
                 "parent_class": {"ft.onto.test.EntityMention"},
             },
