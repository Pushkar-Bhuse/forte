# Copyright 2022 The Forte Authors. All Rights Reserved.
#
# Licensed under the Apache License, Version 2.0 (the "License");
# you may not use this file except in compliance with the License.
# You may obtain a copy of the License at
#
#      http://www.apache.org/licenses/LICENSE-2.0
#
# Unless required by applicable law or agreed to in writing, software
# distributed under the License is distributed on an "AS IS" BASIS,
# WITHOUT WARRANTIES OR CONDITIONS OF ANY KIND, either express or implied.
# See the License for the specific language governing permissions and
# limitations under the License.
"""
Unit tests for ImageAnnotation.
"""
import unittest
from forte.data.modality import Modality
import numpy as np

from numpy import array_equal
from forte.data.ontology.top import ImageAnnotation

from ft.onto.base_ontology import ImagePayload

from forte.data.data_pack import DataPack
import unittest


class ImageAnnotationTest(unittest.TestCase):
    """
    Test ImageAnnotation related ontologies like Edge and BoundingBox.
    """

    def setUp(self):
        self.datapack = DataPack("image")
        self.line = np.zeros((6, 12))
        self.line[2, 2] = 1
        self.line[3, 3] = 1
        self.line[4, 4] = 1
<<<<<<< HEAD
<<<<<<< Updated upstream
        self.datapack.payloads.append(self.line)
        self.datapack.image_annotations.append(
            ImageAnnotation(self.datapack, 0)
=======
        ip1 = ImagePayload(self.datapack, 0)
        ip1.set_cache(self.line)
        ImageAnnotation(self.datapack)

        self.datapack_1 = DataPack("image_1")
        self.line1 = np.zeros((6, 12))
        self.line1[2, 2] = 1
        self.line1[3, 3] = 1
        self.line1[4, 4] = 1
        ip2 = ImagePayload(self.datapack_1, 0)
        ip2.set_cache(self.line1)
        ImageAnnotation(self.datapack_1)

        self.mark = np.zeros((6, 6))
        self.mark[3, 3:5] = 1
        self.mark[4, 4:5] = 1
        ip2 = ImagePayload(self.datapack_1, 1)
        ip2.set_cache(self.mark)
        ImageAnnotation(self.datapack_1)

        self.datapack_2 = DataPack("image_2")
        self.chunk = np.zeros((12, 12))
        self.chunk[2, :] = 1
        self.chunk[3, :] = 1
        self.chunk[4, :] = 1
        ip3 = ImagePayload(self.datapack_2, 0)
        ip3.set_cache(self.chunk)
        ImageAnnotation(self.datapack_2)

        # Entries for first Data Pack
        self.bb1 = BoundingBox(
            pack=self.datapack_1,
            height=2,
            width=2,
            grid_height=3,
            grid_width=4,
            grid_cell_h_idx=1,
            grid_cell_w_idx=1,
        )
        self.datapack_1.add_entry(self.bb1)

        self.bb2 = BoundingBox(
            pack=self.datapack_1,
            height=3,
            width=4,
            grid_height=5,
            grid_width=5,
            grid_cell_h_idx=3,
            grid_cell_w_idx=3,
        )
        self.datapack_1.add_entry(self.bb2)

        # Entries for another image in the same Data Pack
        self.bb4 = BoundingBox(
            pack=self.datapack_1,
            height=3,
            width=4,
            grid_height=6,
            grid_width=6,
            grid_cell_h_idx=2,
            grid_cell_w_idx=2,
            image_payload_idx=1,
        )
        self.datapack_1.add_entry(self.bb4)

        # Entries for second Data Pack
        self.bb3 = BoundingBox(
            pack=self.datapack_2,
            height=5,
            width=5,
            grid_height=3,
            grid_width=3,
            grid_cell_h_idx=6,
            grid_cell_w_idx=6,
            image_payload_idx=0,
        )
        self.datapack_2.add_entry(self.bb3)

        self.box1 = Box(
            pack=self.datapack_2,
            cy=7,
            cx=7,
            height=4,
            width=2,
            image_payload_idx=0,
        )
        self.datapack_2.add_entry(self.box1)

        self.region1 = Region(pack=self.datapack_2, image_payload_idx=1)
        self.datapack_2.add_entry(self.region1)

    def test_entry_methods(self):
        bb_type = "forte.data.ontology.top.BoundingBox"
        region_type = "forte.data.ontology.top.Region"
        box_type = "forte.data.ontology.top.Box"

        # Analyzing entries in first Data Pack
        bb_list = list(
            self.datapack_1._data_store._DataStore__elements[bb_type]
        )
        bb_entries = list(self.datapack_1._data_store.all_entries(bb_type))

        img1_box_list = self.datapack_1._data_store.get_payload_data_at(
            modality=Modality.Image, payload_index=0
        )

        self.assertEqual(bb_list, bb_entries)
        self.assertEqual(
            self.datapack_1._data_store.num_entries(bb_type), len(bb_list)
>>>>>>> Stashed changes
        )
=======
        ip = ImagePayload(self.datapack, 0)
        ip.set_cache(self.line)
        ImageAnnotation(self.datapack)
>>>>>>> 162a1f29

    def test_image_annotation(self):
        self.assertEqual(
            self.datapack.get_single(ImageAnnotation).image_payload_idx, 0
        )

<<<<<<< Updated upstream
        self.assertTrue(
<<<<<<< HEAD
            array_equal(self.datapack.image_annotations[0].image, self.line)
=======
        self.assertEqual(
            len(img1_box_list), 6
        )  # For each bounding box, there is a grid payload created as well

        with self.assertRaises(ProcessExecutionException):
            impossible_box_list = self.datapack_1._data_store.get_payload_data_at(
                modality=Modality.Image, payload_index=2
            )

        # Analyzing entries in second Data Pack
        bb_list = list(
            self.datapack_2._data_store._DataStore__elements[bb_type]
        )
        bb_entries = list(self.datapack_2._data_store.all_entries(bb_type))

        box_list = list(
            self.datapack_2._data_store._DataStore__elements[box_type]
        )
        box_entries = list(self.datapack_2._data_store.all_entries(box_type))

        self.assertTrue(
            array_equal(
                self.datapack._data_store.get_payload_at(Modality.Image, 0).cache, self.line
=======
            array_equal(
                self.datapack.get_payload_at(Modality.Image, 0).cache, self.line
>>>>>>> 162a1f29
            )
        )
        new_pack = DataPack.from_string(self.datapack.to_string())
        self.assertEqual(
            new_pack.audio_annotations, self.datapack.audio_annotations
<<<<<<< HEAD
        )
        region_list = list(
            self.datapack_2._data_store._DataStore__elements[region_type]
        )
        region_entries = list(
            self.datapack_2._data_store.all_entries(region_type)
        )

        # Box and BoundingBox are subclasses of Region
        self.assertEqual(
            len(region_list + box_list + bb_list), len(region_entries)
        )
        self.assertEqual(
            self.datapack_2._data_store.num_entries(region_type),
            len(region_entries),
        )

        # BoundingBox is a subclass of Box
        self.assertEqual(len(box_list + bb_list), len(box_entries))
        self.assertEqual(
            self.datapack_2._data_store.num_entries(box_type), len(box_entries)
        )

    def test_delete_image_annotations(self):

        box_type = "forte.data.ontology.top.BoundingBox"
        box_list = len(
            list(self.datapack_1._data_store._DataStore__elements[box_type])
>>>>>>> Stashed changes
=======
>>>>>>> 162a1f29
        )<|MERGE_RESOLUTION|>--- conflicted
+++ resolved
@@ -19,12 +19,13 @@
 import numpy as np
 
 from numpy import array_equal
-from forte.data.ontology.top import ImageAnnotation
-
-from ft.onto.base_ontology import ImagePayload
-
+from forte.common.exception import ProcessExecutionException
 from forte.data.data_pack import DataPack
 import unittest
+from sortedcontainers import SortedList
+from forte.data.ontology.top import ImageAnnotation, BoundingBox, Box, Region, ImagePayload
+from forte.data.data_pack import DataPack
+from forte.common import constants
 
 
 class ImageAnnotationTest(unittest.TestCase):
@@ -38,12 +39,6 @@
         self.line[2, 2] = 1
         self.line[3, 3] = 1
         self.line[4, 4] = 1
-<<<<<<< HEAD
-<<<<<<< Updated upstream
-        self.datapack.payloads.append(self.line)
-        self.datapack.image_annotations.append(
-            ImageAnnotation(self.datapack, 0)
-=======
         ip1 = ImagePayload(self.datapack, 0)
         ip1.set_cache(self.line)
         ImageAnnotation(self.datapack)
@@ -53,7 +48,7 @@
         self.line1[2, 2] = 1
         self.line1[3, 3] = 1
         self.line1[4, 4] = 1
-        ip2 = ImagePayload(self.datapack_1, 0)
+        ip2 = ImagePayload(self.datapack, 1)
         ip2.set_cache(self.line1)
         ImageAnnotation(self.datapack_1)
 
@@ -153,24 +148,12 @@
         self.assertEqual(bb_list, bb_entries)
         self.assertEqual(
             self.datapack_1._data_store.num_entries(bb_type), len(bb_list)
->>>>>>> Stashed changes
-        )
-=======
-        ip = ImagePayload(self.datapack, 0)
-        ip.set_cache(self.line)
-        ImageAnnotation(self.datapack)
->>>>>>> 162a1f29
-
-    def test_image_annotation(self):
+        )
+
         self.assertEqual(
             self.datapack.get_single(ImageAnnotation).image_payload_idx, 0
         )
 
-<<<<<<< Updated upstream
-        self.assertTrue(
-<<<<<<< HEAD
-            array_equal(self.datapack.image_annotations[0].image, self.line)
-=======
         self.assertEqual(
             len(img1_box_list), 6
         )  # For each bounding box, there is a grid payload created as well
@@ -193,17 +176,12 @@
 
         self.assertTrue(
             array_equal(
-                self.datapack._data_store.get_payload_at(Modality.Image, 0).cache, self.line
-=======
-            array_equal(
-                self.datapack.get_payload_at(Modality.Image, 0).cache, self.line
->>>>>>> 162a1f29
+                self.datapack._data_store._get_payload_at(Modality.Image, 0).cache, self.line
             )
         )
         new_pack = DataPack.from_string(self.datapack.to_string())
         self.assertEqual(
             new_pack.audio_annotations, self.datapack.audio_annotations
-<<<<<<< HEAD
         )
         region_list = list(
             self.datapack_2._data_store._DataStore__elements[region_type]
@@ -232,7 +210,84 @@
         box_type = "forte.data.ontology.top.BoundingBox"
         box_list = len(
             list(self.datapack_1._data_store._DataStore__elements[box_type])
->>>>>>> Stashed changes
-=======
->>>>>>> 162a1f29
-        )+        )
+
+        self.datapack_1._data_store.delete_entry(self.bb1.tid)
+        self.assertEqual(
+            self.datapack_1._data_store.num_entries(box_type), box_list - 1
+        )
+
+    def test_update_image_annotation(self):
+        # Check current value
+        self.assertEqual(self.bb1._height, 2)
+
+        # Change a parameter of the entry object
+        self.bb1._height = 5
+
+        # Fetch attribute value from data store
+        bb1_height = self.datapack_1._data_store.get_attribute(
+            self.bb1.tid, "_height"
+        )
+        # Check new value
+        self.assertEqual(bb1_height, 5)
+
+        # Updating Non-Dataclass fields
+
+        # Check current value
+        self.assertEqual(self.bb4.image_payload_idx, 1)
+
+        # Change a parameter of the entry object
+        self.bb4.image_payload_idx = 2
+
+        # Fetch attribute value from data store
+        bb4_payload = self.datapack_1._data_store.get_entry(self.bb4.tid)[0][
+            constants.PAYLOAD_INDEX
+        ]
+        # Check new value
+        self.assertEqual(bb4_payload, 2)
+
+    def test_compute_iou(self):
+        box1 = self.bb1
+        box2 = self.bb2
+        box3 = self.bb3
+        box4 = self.bb4
+
+        iou1 = box1.compute_iou(box4)
+        self.assertEqual(iou1, 0.14285714285714285)
+
+        iou2 = box1.compute_iou(box2)
+        self.assertEqual(iou2, 0)
+
+        iou3 = box1.compute_iou(box3)
+        self.assertEqual(iou3, 0)
+
+    def test_compute_overlap_from_data_store(self):
+        bb1 = self.datapack_1.get_entry(tid=self.bb1.tid)
+        bb2 = self.datapack_1.get_entry(tid=self.bb2.tid)
+
+        overlap = bb1.is_overlapped(bb2)
+        self.assertTrue(overlap)
+
+    def test_add_image_annotation(self):
+
+        new_box = Box(
+            pack=self.datapack_1,
+            cy=7,
+            cx=7,
+            height=4,
+            width=2,
+            image_payload_idx=0,
+        )
+
+        self.assertEqual(
+            len(
+                self.datapack_1._data_store._DataStore__elements[
+                    "forte.data.ontology.top.Box"
+                ]
+            ),
+            1,
+        )
+
+
+if __name__ == "__main__":
+    unittest.main()