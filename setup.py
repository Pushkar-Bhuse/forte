--- conflicted
+++ resolved
@@ -33,11 +33,8 @@
         'test': ['ddt'],
         'example': ['termcolor'],
         'wikipedia': ['rdflib'],
-<<<<<<< HEAD
-        'ir': ['pandas']
-=======
+        'ir': ['pandas~=0.25.3']
         'indexer': ['faiss>=1.5.3']
->>>>>>> 790dcd1d
     },
     package_data={
     },
