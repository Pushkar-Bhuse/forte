--- conflicted
+++ resolved
@@ -3,10 +3,7 @@
 from nlp.pipeline.data.ontology.conll03_ontology import (
     Token, Sentence, EntityMention, PredicateLink)
 from nlp.pipeline.pipeline import Pipeline
-<<<<<<< HEAD
 from nlp.pipeline.data.readers import StringReader
-=======
->>>>>>> 3915680e
 from nlp.pipeline.processors.impl import (
     NLTKPOSTagger, NLTKSentenceSegmenter, NLTKWordTokenizer,
     CoNLLNERPredictor, SRLPredictor)
@@ -17,23 +14,16 @@
 def main():
 
     pl = Pipeline()
-<<<<<<< HEAD
     pl.set_reader(StringReader())
     pl.processors.append(NLTKSentenceSegmenter())
     pl.processors.append(NLTKWordTokenizer())
     pl.processors.append(NLTKPOSTagger())
-=======
-    pl.add_processor(NLTKSentenceSegmenter())
-    pl.add_processor(NLTKSentenceSegmenter())
-    pl.add_processor(NLTKWordTokenizer())
-    pl.add_processor(NLTKPOSTagger())
 
     ner_configs = HParams(
         {
             'storage_path': './NER/resources.pkl',
         },
         CoNLLNERPredictor.default_hparams())
->>>>>>> 3915680e
 
     ner_predictor = CoNLLNERPredictor()
 
