--- conflicted
+++ resolved
@@ -1,16 +1,16 @@
 from typing import List, Iterator
 from nlp.pipeline.data.data_pack import DataPack
-from nlp.pipeline.data.readers.ontonotes_reader import OntonotesReader
-from nlp.pipeline.data.readers.conll03_reader import CoNLL03Reader
-from nlp.pipeline.data.readers.base_reader import BaseReader
 from nlp.pipeline.processors.predictor import Predictor
 from nlp.pipeline.utils import *
+from nlp.pipeline.data.readers import (BaseReader, CoNLL03Reader,
+                                       OntonotesReader, PlainTextReader)
 
 
 class Pipeline:
     """
     The pipeline consists of a list of predictors.
     """
+
     def __init__(self, **kwargs):
         self.reader = None
         self.dataset_dir = None
@@ -33,16 +33,14 @@
                 self.reader = OntonotesReader()
             elif dataset_format.lower() == "conll03":
                 self.reader = CoNLL03Reader()
+            elif dataset_format.lower() == "plain":
+                self.reader = PlainTextReader()
             else:
                 self.reader = BaseReader()
 
     def run(self, hard_batch: bool = True) -> Iterator[DataPack]:
         """
-<<<<<<< HEAD
         Process the documents in the dataset and return an iterator of DataPack.
-=======
-        Load new ner_data packs into `current_datapacks` according to the request.
->>>>>>> 3b2ad1ff
 
         Args:
             hard_batch (bool): Determines whether to process the dataset
@@ -66,20 +64,29 @@
 
     def _process_next_in_hard_batch(self) -> Iterator[DataPack]:
         for pack in self.reader.dataset_iterator(self.dataset_dir):
+            # print(pack.meta.doc_id)
             self.current_packs.append(pack)
             for i, processor in enumerate(self.processors):
                 for c_pack in self.current_packs:
-                    if (i == 0 or c_pack.meta.process_state ==
-                            get_full_component_name(self.processors[i - 1])):
-                        processor.process(c_pack, hard_batch=True)
-                for c_pack in self.current_packs:
+                    in_cache = (c_pack.meta.cache_state ==
+                                processor.component_name)
+                    can_process = (i == 0 or c_pack.meta.process_state ==
+                                   self.processors[i - 1].component_name)
+                    if can_process and not in_cache:
+                        processor.process(input_pack=c_pack, hard_batch=True)
+                for c_pack in list(self.current_packs):
+                    # must iterate through a copy of the originial list because
+                    # of the removing operation
                     if c_pack.meta.process_state == get_full_component_name(
-                                self.processors[-1]):
+                            self.processors[-1]):
                         yield c_pack
                         self.current_packs.remove(c_pack)
+                    else:
+                        break
+
         # process tail instances in the whole dataset
-        for c_pack in self.current_packs:
+        for c_pack in list(self.current_packs):
             for processor_index, processor in enumerate(self.processors):
                 processor.process(c_pack, hard_batch=False)
             yield c_pack
-            self.current_packs.remove(c_pack)
+            self.current_packs.remove(c_pack)