<<<<<<< HEAD
from typing import Iterator, List, Optional

from nlp.pipeline.data import DataPack
=======
from typing import List, Iterator, Dict
from nlp.pipeline.data import DataPack
from nlp.pipeline.processors import BaseProcessor, BatchProcessor
>>>>>>> a2fef589
from nlp.pipeline.data.readers import (
    CoNLL03Reader, OntonotesReader, PlainTextReader)
from nlp.pipeline.processors import BaseProcessor, BatchProcessor
from nlp.pipeline.utils import get_class


class Pipeline:
    """
    The pipeline consists of a list of predictors.
    """

    def __init__(self, **kwargs):
        self.reader = None
        self.dataset_dir = None
        self._processors: List[BaseProcessor] = []
        self._processors_index: Dict = {'': -1}

        self._ontology = None
        self.topology = None
        self.current_packs = []

        self.initialize(**kwargs)

    def initialize(self, **kwargs):
        """
        Initialize the pipeline with configs
        """
        if "dataset" in kwargs.keys():
            self.initialize_dataset(kwargs["dataset"])
        if "ontology" in kwargs.keys():
            module_path = ["__main__",
                           "nlp.pipeline.data.ontology"]
            self._ontology = get_class(kwargs["ontology"], module_path)
            for processor in self.processors:
                processor.ontology = self._ontology

    def initialize_dataset(self, dataset):
        self.dataset_dir = dataset["dataset_dir"]
        dataset_format = dataset["dataset_format"]

        if dataset_format.lower() == "ontonotes":
            self.reader = OntonotesReader()
        elif dataset_format.lower() == "conll03":
            self.reader = CoNLL03Reader()
        else:
            self.reader = PlainTextReader()

    @property
    def processors(self):
        return self._processors

    def add_processor(self, processor: BaseProcessor):
        if self._ontology:
            processor.ontology = self._ontology
        self._processors_index[processor.component_name] = len(self.processors)
        self.processors.append(processor)

    def process(self, text: str):
        datapack = DataPack()
        datapack.text = text
        for processor in self.processors:
            if isinstance(processor, BatchProcessor):
                processor.process(datapack, tail_instances=True)
            else:
                processor.process(datapack)
        return datapack

<<<<<<< HEAD
    def process_dataset(self,
                        dataset: Optional[dict] = None,
                        hard_batch: bool = True) -> Iterator[DataPack]:
=======
    def process_dataset(self, dataset: dict = None) -> Iterator[DataPack]:
>>>>>>> a2fef589
        """
        Process the documents in the dataset and return an iterator of DataPack.

        Args:
            hard_batch (bool): Determines whether to process the dataset
                strictly according to batch_size. (This will only influence
                the efficiency of this method, but will not change the
                result. For small datapacks, using hard batch should be more
                time-saving; for large datapacks (avg instance num in each
                datapack >> batch size), using soft batch is more
                space-saving.)
        """

        if isinstance(dataset, dict):
            self.initialize_dataset(dataset)
            data_iter = self.reader.dataset_iterator(self.dataset_dir)
        elif isinstance(dataset, str) and self.reader is not None:
            self.dataset_dir = dataset
            data_iter = self.reader.dataset_iterator(dataset)
        elif dataset is None and self.reader and self.dataset_dir:
            data_iter = self.reader.dataset_iterator(self.dataset_dir)
        else:
            raise ValueError("Please specify the path to the dataset")

<<<<<<< HEAD
        if hard_batch:
            yield from self._process_next_in_hard_batch(data_iter)
        else:
            yield from self._process_next_in_soft_batch(data_iter)

    def _process_next_in_soft_batch(self, dataset) -> Iterator[DataPack]:
        for pack in dataset:
            for processor in self.processors:
                if isinstance(processor, BatchProcessor):
                    processor.process(pack, hard_batch=False)
                else:
                    processor.process(pack)
            yield pack

    def _process_next_in_hard_batch(self, dataset) -> Iterator[DataPack]:
        for pack in dataset:
            # print(pack.meta.doc_id)
=======
        for pack in data_iter:
>>>>>>> a2fef589
            self.current_packs.append(pack)
            for i, processor in enumerate(self.processors):
                for c_pack in self.current_packs:
                    in_cache = (c_pack.meta.cache_state ==
                                processor.component_name)
                    can_process = (i == 0 or c_pack.meta.process_state ==
                                   self.processors[i - 1].component_name)
                    if can_process and not in_cache:
                        processor.process(c_pack)
            for c_pack in list(self.current_packs):
                # must iterate through a copy of the originial list
                # because of the removing operation
                if (c_pack.meta.process_state ==
                        self.processors[-1].component_name):
                    yield c_pack
                    self.current_packs.remove(c_pack)

        # process tail instances in the whole dataset
        for c_pack in list(self.current_packs):
<<<<<<< HEAD
            for processor in self.processors:
=======
            start = self._processors_index[c_pack.meta.process_state] + 1
            for i, processor in enumerate(self.processors[start:]):
>>>>>>> a2fef589
                if isinstance(processor, BatchProcessor):
                    processor.process(c_pack, tail_instances=True)
                else:
                    processor.process(c_pack)
            yield c_pack
            self.current_packs.remove(c_pack)<|MERGE_RESOLUTION|>--- conflicted
+++ resolved
@@ -1,12 +1,6 @@
-<<<<<<< HEAD
-from typing import Iterator, List, Optional
+from typing import Iterator, List, Optional, Dict
 
 from nlp.pipeline.data import DataPack
-=======
-from typing import List, Iterator, Dict
-from nlp.pipeline.data import DataPack
-from nlp.pipeline.processors import BaseProcessor, BatchProcessor
->>>>>>> a2fef589
 from nlp.pipeline.data.readers import (
     CoNLL03Reader, OntonotesReader, PlainTextReader)
 from nlp.pipeline.processors import BaseProcessor, BatchProcessor
@@ -74,13 +68,7 @@
                 processor.process(datapack)
         return datapack
 
-<<<<<<< HEAD
-    def process_dataset(self,
-                        dataset: Optional[dict] = None,
-                        hard_batch: bool = True) -> Iterator[DataPack]:
-=======
-    def process_dataset(self, dataset: dict = None) -> Iterator[DataPack]:
->>>>>>> a2fef589
+    def process_dataset(self, dataset: Optional[dict] = None) -> Iterator[DataPack]:
         """
         Process the documents in the dataset and return an iterator of DataPack.
 
@@ -105,27 +93,7 @@
         else:
             raise ValueError("Please specify the path to the dataset")
 
-<<<<<<< HEAD
-        if hard_batch:
-            yield from self._process_next_in_hard_batch(data_iter)
-        else:
-            yield from self._process_next_in_soft_batch(data_iter)
-
-    def _process_next_in_soft_batch(self, dataset) -> Iterator[DataPack]:
-        for pack in dataset:
-            for processor in self.processors:
-                if isinstance(processor, BatchProcessor):
-                    processor.process(pack, hard_batch=False)
-                else:
-                    processor.process(pack)
-            yield pack
-
-    def _process_next_in_hard_batch(self, dataset) -> Iterator[DataPack]:
-        for pack in dataset:
-            # print(pack.meta.doc_id)
-=======
         for pack in data_iter:
->>>>>>> a2fef589
             self.current_packs.append(pack)
             for i, processor in enumerate(self.processors):
                 for c_pack in self.current_packs:
@@ -145,12 +113,8 @@
 
         # process tail instances in the whole dataset
         for c_pack in list(self.current_packs):
-<<<<<<< HEAD
-            for processor in self.processors:
-=======
             start = self._processors_index[c_pack.meta.process_state] + 1
-            for i, processor in enumerate(self.processors[start:]):
->>>>>>> a2fef589
+            for processor in self.processors[start:]:
                 if isinstance(processor, BatchProcessor):
                     processor.process(c_pack, tail_instances=True)
                 else:
