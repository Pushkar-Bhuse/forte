import logging
import os
from typing import Dict, List, Optional, Tuple

import numpy as np
import torch
from texar.torch.hyperparams import HParams

from nlp.pipeline.common.evaluation import Evaluator
from nlp.pipeline.common.resources import Resources
from nlp.pipeline.data.data_pack import DataPack
from nlp.pipeline.data.format import conll_utils
from nlp.pipeline.data.ontology import base_ontology, conll03_ontology
from nlp.pipeline.processors import BatchProcessor

logger = logging.getLogger(__name__)


class CoNLLNERPredictor(BatchProcessor):

    def __init__(self):
        super().__init__()
        self.model = None
        self.word_alphabet, self.char_alphabet, self.ner_alphabet = (
            None, None, None)
        self.config_model = None
        self.config_data = None
        self.normalize_func = None
        self.device = None

        self.train_instances_cache = []

        self._ontology = conll03_ontology
        self.define_input_info()
        self.define_output_info()

        self.context_type = "sentence"

        self.batch_size = 3
        self.batcher = self.initialize_batcher()

    def define_input_info(self):
        self.input_info = {
            base_ontology.Token: [],
            base_ontology.Sentence: [],
        }

    def define_output_info(self):
        self.output_info = {
            self._ontology.EntityMention: ["ner_type", "span"],
        }

<<<<<<< HEAD
    def initialize(self, resource: Resources):
=======
        self.batch_size = 3
        self.initialize_batcher()

    def initialize(self, configs: HParams, resource: Resources):
>>>>>>> 3915680e
        self.initialize_batcher()

        resource.load(configs.storage_path)

        self.word_alphabet = resource.resources["word_alphabet"]
        self.char_alphabet = resource.resources["char_alphabet"]
        self.ner_alphabet = resource.resources["ner_alphabet"]
        self.config_model = resource.resources["config_model"]
        self.config_data = resource.resources["config_data"]
        self.model = resource.resources["model"]
        self.device = resource.resources["device"]
        self.normalize_func = resource.resources['normalize_func']
        self.model.eval()

    @torch.no_grad()
    def predict(self, data_batch: Dict):

        tokens = data_batch["Token"]

        instances = []
        for words in tokens["text"]:
            char_id_seqs = []
            word_ids = []
            for word in words:
                char_ids = []
                for char in word:
                    char_ids.append(self.char_alphabet.get_index(char))
                if len(char_ids) > self.config_data.max_char_length:
                    char_ids = char_ids[: self.config_data.max_char_length]
                char_id_seqs.append(char_ids)

                word = self.normalize_func(word)
                word_ids.append(self.word_alphabet.get_index(word))

            instances.append(
                (word_ids, char_id_seqs)
            )

        self.model.eval()
        batch_data = self.get_batch_tensor(instances, device=self.device)
        word, char, masks, unused_lengths = batch_data
        preds = self.model.decode(word, char, mask=masks)

        pred: Dict = {"Token": {"ner_tag": [], "tid": []}}

        for i in range(len(tokens["tid"])):
            tids = tokens["tid"][i]
            ner_tags = []
            for j in range(len(tids)):
                ner_tags.append(self.ner_alphabet.get_instance(preds[i][j]))

            pred["Token"]["ner_tag"].append(np.array(ner_tags))
            pred["Token"]["tid"].append(np.array(tids))

        return pred

    def load_model_checkpoint(self, model_path=None):
        p = model_path if model_path is not None \
            else self.config_model.model_path
        ckpt = torch.load(p)
        logger.info(
            "restoring NER model from %s", self.config_model.model_path)
        self.model.load_state_dict(ckpt["model"])

    def pack(self, data_pack: DataPack, output_dict: Optional[Dict] = None):
        """
        Write the prediction results back to datapack. by writing the predicted
        ner_tag to the original tokens.
        """
        if output_dict is None:
            return

        # Overwrite the tokens in the data_pack

        current_entity_mention: Tuple[int, str] = (-1, "None")

        for i in range(len(output_dict["Token"]["tid"])):
            # an instance
            for j in range(len(output_dict["Token"]["tid"][i])):
                tid = output_dict["Token"]["tid"][i][j]
                orig_token = data_pack.get_entry_by_id(tid)
                ner_tag = output_dict["Token"]["ner_tag"][i][j]

                orig_token.ner_tag = ner_tag
                token = orig_token
                if token.ner_tag[0] == "B":
                    current_entity_mention = (
                        token.span.begin,
                        token.ner_tag[2:],
                    )
                elif token.ner_tag[0] == "I":
                    continue
                elif token.ner_tag[0] == "O":
                    continue

                elif token.ner_tag[0] == "E":
                    if token.ner_tag[2:] != current_entity_mention[1]:
                        continue

                    kwargs_i = {"ner_type": current_entity_mention[1]}
                    entity = self._ontology.EntityMention(
                        current_entity_mention[0],
                        token.span.end,
                    )
                    entity.set_fields(**kwargs_i)
                    data_pack.add_or_get_entry(entity)
                elif token.ner_tag[0] == "S":
                    current_entity_mention = (
                        token.span.begin,
                        token.ner_tag[2:],
                    )
                    kwargs_i = {"ner_type": current_entity_mention[1]}
                    entity = self._ontology.EntityMention(
                        current_entity_mention[0],
                        token.span.end,
                    )
                    entity.set_fields(**kwargs_i)
                    data_pack.add_or_get_entry(entity)

    def get_batch_tensor(self, data: List, device=None):
        """

        :param data: A list of quintuple
            (word_ids, char_id_seqs, pos_ids, chunk_ids, ner_ids
        :param device:
        :return:
        """
        batch_size = len(data)
        batch_length = max([len(d[0]) for d in data])
        char_length = max(
            [max([len(charseq) for charseq in d[1]]) for d in data]
        )

        char_length = min(
            self.config_data.max_char_length,
            char_length + self.config_data.num_char_pad,
        )

        wid_inputs = np.empty([batch_size, batch_length], dtype=np.int64)
        cid_inputs = np.empty(
            [batch_size, batch_length, char_length], dtype=np.int64
        )

        masks = np.zeros([batch_size, batch_length], dtype=np.float32)

        lengths = np.empty(batch_size, dtype=np.int64)

        for i, inst in enumerate(data):
            wids, cid_seqs = inst

            inst_size = len(wids)
            lengths[i] = inst_size
            # word ids
            wid_inputs[i, :inst_size] = wids
            wid_inputs[i, inst_size:] = self.word_alphabet.pad_id
            for c, cids in enumerate(cid_seqs):
                cid_inputs[i, c, : len(cids)] = cids
                cid_inputs[i, c, len(cids):] = self.char_alphabet.pad_id
            cid_inputs[i, inst_size:, :] = self.char_alphabet.pad_id
            masks[i, :inst_size] = 1.0

        words = torch.from_numpy(wid_inputs).to(device)
        chars = torch.from_numpy(cid_inputs).to(device)
        masks = torch.from_numpy(masks).to(device)
        lengths = torch.from_numpy(lengths).to(device)

        return words, chars, masks, lengths

    @staticmethod
    def default_hparams():
        """
        This defines a basic Hparams structure
        :return:
        """
        hparams_dict = {
            'storage_path': None,
        }
        return hparams_dict


class CoNLLNEREvaluator(Evaluator):
    def __init__(self, config=None):
        super().__init__(config)
        self._ontology = conll03_ontology
        self.test_component = CoNLLNERPredictor().component_name
        self.output_file = "tmp_eval.txt"
        self.score_file = "tmp_eval.score"
        self.scores = {}

    def consume_next(self, pred_pack: DataPack, refer_pack: DataPack):
        pred_getdata_args = {
            "context_type": "sentence",
            "requests": {
                base_ontology.Token: {
                    "fields": ["ner_tag"],
                },
                base_ontology.Sentence: [],  # span by default
            },
        }

        refer_getdata_args = {
            "context_type": "sentence",
            "requests": {
                base_ontology.Token: {
                    "fields": ["chunk_tag", "pos_tag", "ner_tag"]},
                base_ontology.Sentence: [],  # span by default
            }
        }

        conll_utils.write_tokens_to_file(pred_pack=pred_pack,
                                         pred_request=pred_getdata_args,
                                         refer_pack=refer_pack,
                                         refer_request=refer_getdata_args,
                                         output_filename=self.output_file)
        os.system(
            "./conll03eval.v2 < %s > %s" % (self.output_file, self.score_file)
        )
        with open(self.score_file, "r") as fin:
            fin.readline()
            line = fin.readline()
            fields = line.split(";")
            acc = float(fields[0].split(":")[1].strip()[:-1])
            precision = float(fields[1].split(":")[1].strip()[:-1])
            recall = float(fields[2].split(":")[1].strip()[:-1])
            f1 = float(fields[3].split(":")[1].strip())

        self.scores = {
            "accuracy": acc,
            "precision": precision,
            "recall": recall,
            "f1": f1,
        }

    def get_result(self):
        return self.scores<|MERGE_RESOLUTION|>--- conflicted
+++ resolved
@@ -50,14 +50,7 @@
             self._ontology.EntityMention: ["ner_type", "span"],
         }
 
-<<<<<<< HEAD
-    def initialize(self, resource: Resources):
-=======
-        self.batch_size = 3
-        self.initialize_batcher()
-
     def initialize(self, configs: HParams, resource: Resources):
->>>>>>> 3915680e
         self.initialize_batcher()
 
         resource.load(configs.storage_path)
