--- conflicted
+++ resolved
@@ -27,12 +27,7 @@
             }
         }
 
-<<<<<<< HEAD
     def define_output_info(self):
-=======
-        # TODO: why this is None
-
->>>>>>> 3915680e
         self.output_info = {
             self._ontology.Token: {
                 "component": self.token_component,
